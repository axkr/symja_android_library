package org.matheclipse.core.expression;

import java.util.HashMap;
import java.util.Map;
import org.matheclipse.core.basic.Config;
import org.matheclipse.core.interfaces.IBuiltInSymbol;
import org.matheclipse.core.interfaces.IExpr;
import org.matheclipse.core.interfaces.ISymbol;
import org.matheclipse.parser.client.FEConfig;
import org.matheclipse.parser.trie.TrieMatch;

/**
 * Class for creating the static Symja built-in symbols (interface {@link IBuiltInSymbol}). The
 * built-in symbols are generated with the tools class <code>BuiltinGenerator</code>.
 */
public class S {

  private static final IBuiltInSymbol[] BUILT_IN_SYMBOLS = new IBuiltInSymbol[ID.Zeta + 10];

  /** package private */
  static final short EXPRID_MAX_BUILTIN_LENGTH = (short) (BUILT_IN_SYMBOLS.length + 1);

  /** package private */
  static IExpr[] COMMON_IDS = null;

  /**
   * Global map of predefined constant expressions. The predefined expressions corresponding to the
   * <code>id</code> from the internal table of built-in symbols {@link #BUILT_IN_SYMBOLS} or from
   * the internal table of predefined constant expressions {@link #COMMON_IDS} mapped to the
   * corresponding expressions.
   */
<<<<<<< HEAD
  public static final Map<IExpr, Short> GLOBAL_IDS_MAP =
      new HashMap<>((EXPRID_MAX_BUILTIN_LENGTH + 1000) * 4 / 3 + 1);
=======
  static final Object2ShortOpenHashMap<IExpr> GLOBAL_IDS_MAP =
      new Object2ShortOpenHashMap<IExpr>(EXPRID_MAX_BUILTIN_LENGTH + 1000);
>>>>>>> adee254f

  static final Map<String, ISymbol> HIDDEN_SYMBOLS_MAP =
      Config.TRIE_STRING2SYMBOL_BUILDER.withMatch(TrieMatch.EXACT).build(); // Tries.forStrings();

  public static IBuiltInSymbol symbol(int id) {
    return S.BUILT_IN_SYMBOLS[id];
  }

  public static final IBuiltInSymbol $Aborted = F.initFinalSymbol("$Aborted", ID.$Aborted);

  public static final IBuiltInSymbol $Assumptions =
      F.initFinalSymbol("$Assumptions", ID.$Assumptions);

  public static final IBuiltInSymbol $BaseDirectory =
      F.initFinalSymbol("$BaseDirectory", ID.$BaseDirectory);

  public static final IBuiltInSymbol $Cancel = F.initFinalSymbol("$Cancel", ID.$Cancel);

  public static final IBuiltInSymbol $Context = F.initFinalSymbol("$Context", ID.$Context);

  public static final IBuiltInSymbol $ContextPath =
      F.initFinalSymbol("$ContextPath", ID.$ContextPath);

  public static final IBuiltInSymbol $CreationDate =
      F.initFinalSymbol("$CreationDate", ID.$CreationDate);

  public static final IBuiltInSymbol $DisplayFunction =
      F.initFinalSymbol("$DisplayFunction", ID.$DisplayFunction);

  public static final IBuiltInSymbol $Failed = F.initFinalSymbol("$Failed", ID.$Failed);

  /**
   * $HistoryLength - specifies the maximum number of `In` and `Out` entries.
   *
   * @see <a
   *     href="https://raw.githubusercontent.com/axkr/symja_android_library/master/symja_android_library/doc/functions/$HistoryLength.md">$HistoryLength
   *     documentation</a>
   */
  public static final IBuiltInSymbol $HistoryLength =
      F.initFinalSymbol("$HistoryLength", ID.$HistoryLength);

  public static final IBuiltInSymbol $HomeDirectory =
      F.initFinalSymbol("$HomeDirectory", ID.$HomeDirectory);

  public static final IBuiltInSymbol $IdentityMatrix =
      F.initFinalSymbol("$IdentityMatrix", ID.$IdentityMatrix);

  public static final IBuiltInSymbol $Input = F.initFinalSymbol("$Input", ID.$Input);

  public static final IBuiltInSymbol $InputFileName =
      F.initFinalSymbol("$InputFileName", ID.$InputFileName);

  /**
   * $IterationLimit - specifies the maximum number of times a reevaluation of an expression may
   * happen.
   *
   * @see <a
   *     href="https://raw.githubusercontent.com/axkr/symja_android_library/master/symja_android_library/doc/functions/$IterationLimit.md">$IterationLimit
   *     documentation</a>
   */
  public static final IBuiltInSymbol $IterationLimit =
      F.initFinalSymbol("$IterationLimit", ID.$IterationLimit);

  /**
   * $Line - holds the current input line number.
   *
   * @see <a
   *     href="https://raw.githubusercontent.com/axkr/symja_android_library/master/symja_android_library/doc/functions/$Line.md">$Line
   *     documentation</a>
   */
  public static final IBuiltInSymbol $Line = F.initFinalSymbol("$Line", ID.$Line);

  public static final IBuiltInSymbol $MachineEpsilon =
      F.initFinalSymbol("$MachineEpsilon", ID.$MachineEpsilon);

  public static final IBuiltInSymbol $MachinePrecision =
      F.initFinalSymbol("$MachinePrecision", ID.$MachinePrecision);

  public static final IBuiltInSymbol $MaxMachineNumber =
      F.initFinalSymbol("$MaxMachineNumber", ID.$MaxMachineNumber);

  public static final IBuiltInSymbol $MessageList =
      F.initFinalSymbol("$MessageList", ID.$MessageList);

  public static final IBuiltInSymbol $MinMachineNumber =
      F.initFinalSymbol("$MinMachineNumber", ID.$MinMachineNumber);

  public static final IBuiltInSymbol $Notebooks = F.initFinalSymbol("$Notebooks", ID.$Notebooks);

  /**
   * $OperatingSystem - gives the type of operating system ("Windows", "MacOSX", or "Unix") running
   * Symja.
   *
   * @see <a
   *     href="https://raw.githubusercontent.com/axkr/symja_android_library/master/symja_android_library/doc/functions/$OperatingSystem.md">$OperatingSystem
   *     documentation</a>
   */
  public static final IBuiltInSymbol $OperatingSystem =
      F.initFinalSymbol("$OperatingSystem", ID.$OperatingSystem);

  public static final IBuiltInSymbol $OutputSizeLimit =
      F.initFinalSymbol("$OutputSizeLimit", ID.$OutputSizeLimit);

  public static final IBuiltInSymbol $Packages = F.initFinalSymbol("$Packages", ID.$Packages);

  public static final IBuiltInSymbol $Path = F.initFinalSymbol("$Path", ID.$Path);

  public static final IBuiltInSymbol $PathnameSeparator =
      F.initFinalSymbol("$PathnameSeparator", ID.$PathnameSeparator);

  public static final IBuiltInSymbol $PrePrint = F.initFinalSymbol("$PrePrint", ID.$PrePrint);

  public static final IBuiltInSymbol $PreRead = F.initFinalSymbol("$PreRead", ID.$PreRead);

  /**
   * $RecursionLimit - holds the current input line number
   *
   * @see <a
   *     href="https://raw.githubusercontent.com/axkr/symja_android_library/master/symja_android_library/doc/functions/$RecursionLimit.md">$RecursionLimit
   *     documentation</a>
   */
  public static final IBuiltInSymbol $RecursionLimit =
      F.initFinalSymbol("$RecursionLimit", ID.$RecursionLimit);

  public static final IBuiltInSymbol $RootDirectory =
      F.initFinalSymbol("$RootDirectory", ID.$RootDirectory);

  /**
   * $ScriptCommandLine - is a list of string arguments when running Symja in script mode. The list
   * starts with the name of the script.
   *
   * @see <a
   *     href="https://raw.githubusercontent.com/axkr/symja_android_library/master/symja_android_library/doc/functions/$ScriptCommandLine.md">$ScriptCommandLine
   *     documentation</a>
   */
  public static final IBuiltInSymbol $ScriptCommandLine =
      F.initFinalSymbol("$ScriptCommandLine", ID.$ScriptCommandLine);

  public static final IBuiltInSymbol $SingleEntryMatrix =
      F.initFinalSymbol("$SingleEntryMatrix", ID.$SingleEntryMatrix);

  public static final IBuiltInSymbol $SystemCharacterEncoding =
      F.initFinalSymbol("$SystemCharacterEncoding", ID.$SystemCharacterEncoding);

  public static final IBuiltInSymbol $SystemMemory =
      F.initFinalSymbol("$SystemMemory", ID.$SystemMemory);

  public static final IBuiltInSymbol $TemporaryDirectory =
      F.initFinalSymbol("$TemporaryDirectory", ID.$TemporaryDirectory);

  public static final IBuiltInSymbol $UserBaseDirectory =
      F.initFinalSymbol("$UserBaseDirectory", ID.$UserBaseDirectory);

  public static final IBuiltInSymbol $UserName = F.initFinalSymbol("$UserName", ID.$UserName);

  public static final IBuiltInSymbol $Version = F.initFinalSymbol("$Version", ID.$Version);

  /**
   * Abort() - aborts an evaluation completely and returns `$Aborted`.
   *
   * @see <a
   *     href="https://raw.githubusercontent.com/axkr/symja_android_library/master/symja_android_library/doc/functions/Abort.md">Abort
   *     documentation</a>
   */
  public static final IBuiltInSymbol Abort = F.initFinalSymbol("Abort", ID.Abort);

  /**
   * Abs(expr) - returns the absolute value of the real or complex number `expr`.
   *
   * @see <a
   *     href="https://raw.githubusercontent.com/axkr/symja_android_library/master/symja_android_library/doc/functions/Abs.md">Abs
   *     documentation</a>
   */
  public static final IBuiltInSymbol Abs = F.initFinalSymbol("Abs", ID.Abs);

  /**
   * AbsArg(expr) - returns a list of 2 values of the complex number `Abs(expr), Arg(expr)`.
   *
   * @see <a
   *     href="https://raw.githubusercontent.com/axkr/symja_android_library/master/symja_android_library/doc/functions/AbsArg.md">AbsArg
   *     documentation</a>
   */
  public static final IBuiltInSymbol AbsArg = F.initFinalSymbol("AbsArg", ID.AbsArg);

  public static final IBuiltInSymbol AbsoluteCorrelation =
      F.initFinalSymbol("AbsoluteCorrelation", ID.AbsoluteCorrelation);

  public static final IBuiltInSymbol AbsoluteTime =
      F.initFinalSymbol("AbsoluteTime", ID.AbsoluteTime);

  /**
   * AbsoluteTiming(x) - returns a list with the first entry containing the evaluation time of `x`
   * and the second entry is the evaluation result of `x`.
   *
   * @see <a
   *     href="https://raw.githubusercontent.com/axkr/symja_android_library/master/symja_android_library/doc/functions/AbsoluteTiming.md">AbsoluteTiming
   *     documentation</a>
   */
  public static final IBuiltInSymbol AbsoluteTiming =
      F.initFinalSymbol("AbsoluteTiming", ID.AbsoluteTiming);

  /**
   * Accumulate(list) - accumulate the values of `list` returning a new list.
   *
   * @see <a
   *     href="https://raw.githubusercontent.com/axkr/symja_android_library/master/symja_android_library/doc/functions/Accumulate.md">Accumulate
   *     documentation</a>
   */
  public static final IBuiltInSymbol Accumulate = F.initFinalSymbol("Accumulate", ID.Accumulate);

  /**
   * AddTo(x, dx) - is equivalent to `x = x + dx`.
   *
   * @see <a
   *     href="https://raw.githubusercontent.com/axkr/symja_android_library/master/symja_android_library/doc/functions/AddTo.md">AddTo
   *     documentation</a>
   */
  public static final IBuiltInSymbol AddTo = F.initFinalSymbol("AddTo", ID.AddTo);

  public static final IBuiltInSymbol AddToClassPath =
      F.initFinalSymbol("AddToClassPath", ID.AddToClassPath);

  /**
   * AdjacencyMatrix(graph) - convert the `graph` into a adjacency matrix in sparse array format.
   *
   * @see <a
   *     href="https://raw.githubusercontent.com/axkr/symja_android_library/master/symja_android_library/doc/functions/AdjacencyMatrix.md">AdjacencyMatrix
   *     documentation</a>
   */
  public static final IBuiltInSymbol AdjacencyMatrix =
      F.initFinalSymbol("AdjacencyMatrix", ID.AdjacencyMatrix);

  /**
   * AiryAi(z) - returns the Airy function of the first kind of `z`.
   *
   * @see <a
   *     href="https://raw.githubusercontent.com/axkr/symja_android_library/master/symja_android_library/doc/functions/AiryAi.md">AiryAi
   *     documentation</a>
   */
  public static final IBuiltInSymbol AiryAi = F.initFinalSymbol("AiryAi", ID.AiryAi);

  /**
   * AiryAiPrime(z) - returns the derivative of the `AiryAi` function.
   *
   * @see <a
   *     href="https://raw.githubusercontent.com/axkr/symja_android_library/master/symja_android_library/doc/functions/AiryAiPrime.md">AiryAiPrime
   *     documentation</a>
   */
  public static final IBuiltInSymbol AiryAiPrime = F.initFinalSymbol("AiryAiPrime", ID.AiryAiPrime);

  /**
   * AiryBi(z) - returns the Airy function of the second kind of `z`.
   *
   * @see <a
   *     href="https://raw.githubusercontent.com/axkr/symja_android_library/master/symja_android_library/doc/functions/AiryBi.md">AiryBi
   *     documentation</a>
   */
  public static final IBuiltInSymbol AiryBi = F.initFinalSymbol("AiryBi", ID.AiryBi);

  /**
   * AiryBiPrime(z) - returns the derivative of the `AiryBi` function.
   *
   * @see <a
   *     href="https://raw.githubusercontent.com/axkr/symja_android_library/master/symja_android_library/doc/functions/AiryBiPrime.md">AiryBiPrime
   *     documentation</a>
   */
  public static final IBuiltInSymbol AiryBiPrime = F.initFinalSymbol("AiryBiPrime", ID.AiryBiPrime);

  public static final IBuiltInSymbol AlgebraicNumber =
      F.initFinalSymbol("AlgebraicNumber", ID.AlgebraicNumber);

  public static final IBuiltInSymbol Algebraics = F.initFinalSymbol("Algebraics", ID.Algebraics);

  /**
   * All - is a possible value for `Span` and `Quiet`.
   *
   * @see <a
   *     href="https://raw.githubusercontent.com/axkr/symja_android_library/master/symja_android_library/doc/functions/All.md">All
   *     documentation</a>
   */
  public static final IBuiltInSymbol All = F.initFinalSymbol("All", ID.All);

  /**
   * AllTrue({expr1, expr2, ...}, test) - returns `True` if all applications of `test` to `expr1,
   * expr2, ...` evaluate to `True`.
   *
   * @see <a
   *     href="https://raw.githubusercontent.com/axkr/symja_android_library/master/symja_android_library/doc/functions/AllTrue.md">AllTrue
   *     documentation</a>
   */
  public static final IBuiltInSymbol AllTrue = F.initFinalSymbol("AllTrue", ID.AllTrue);

  public static final IBuiltInSymbol AllowShortContext =
      F.initFinalSymbol("AllowShortContext", ID.AllowShortContext);

  public static final IBuiltInSymbol AllowedHeads =
      F.initFinalSymbol("AllowedHeads", ID.AllowedHeads);

  /**
   * Alphabet() - gives the list of lowercase letters `a-z` in the English or Latin alphabet .
   *
   * @see <a
   *     href="https://raw.githubusercontent.com/axkr/symja_android_library/master/symja_android_library/doc/functions/Alphabet.md">Alphabet
   *     documentation</a>
   */
  public static final IBuiltInSymbol Alphabet = F.initFinalSymbol("Alphabet", ID.Alphabet);

  /**
   * Alternatives(p1, p2, ..., p_i) - is a pattern that matches any of the patterns `p1, p2,....,
   * p_i`.
   *
   * @see <a
   *     href="https://raw.githubusercontent.com/axkr/symja_android_library/master/symja_android_library/doc/functions/Alternatives.md">Alternatives
   *     documentation</a>
   */
  public static final IBuiltInSymbol Alternatives =
      F.initFinalSymbol("Alternatives", ID.Alternatives);

  /**
   * And(expr1, expr2, ...) - `expr1 && expr2 && ...` evaluates each expression in turn, returning
   * `False` as soon as an expression evaluates to `False`. If all expressions evaluate to `True`,
   * `And` returns `True`.
   *
   * @see <a
   *     href="https://raw.githubusercontent.com/axkr/symja_android_library/master/symja_android_library/doc/functions/And.md">And
   *     documentation</a>
   */
  public static final IBuiltInSymbol And = F.initFinalSymbol("And", ID.And);

  /**
   * AngleVector(phi) - returns the point at angle `phi` on the unit circle.
   *
   * @see <a
   *     href="https://raw.githubusercontent.com/axkr/symja_android_library/master/symja_android_library/doc/functions/AngleVector.md">AngleVector
   *     documentation</a>
   */
  public static final IBuiltInSymbol AngleVector = F.initFinalSymbol("AngleVector", ID.AngleVector);

  public static final IBuiltInSymbol Annotation = F.initFinalSymbol("Annotation", ID.Annotation);

  /**
   * Annuity(p, t) - returns an annuity object.
   *
   * @see <a
   *     href="https://raw.githubusercontent.com/axkr/symja_android_library/master/symja_android_library/doc/functions/Annuity.md">Annuity
   *     documentation</a>
   */
  public static final IBuiltInSymbol Annuity = F.initFinalSymbol("Annuity", ID.Annuity);

  /**
   * AnnuityDue(p, t) - returns an annuity due object.
   *
   * @see <a
   *     href="https://raw.githubusercontent.com/axkr/symja_android_library/master/symja_android_library/doc/functions/AnnuityDue.md">AnnuityDue
   *     documentation</a>
   */
  public static final IBuiltInSymbol AnnuityDue = F.initFinalSymbol("AnnuityDue", ID.AnnuityDue);

  public static final IBuiltInSymbol AntiSymmetric =
      F.initFinalSymbol("AntiSymmetric", ID.AntiSymmetric);

  /**
   * AntihermitianMatrixQ(m) - returns `True` if `m` is a anti hermitian matrix.
   *
   * @see <a
   *     href="https://raw.githubusercontent.com/axkr/symja_android_library/master/symja_android_library/doc/functions/AntihermitianMatrixQ.md">AntihermitianMatrixQ
   *     documentation</a>
   */
  public static final IBuiltInSymbol AntihermitianMatrixQ =
      F.initFinalSymbol("AntihermitianMatrixQ", ID.AntihermitianMatrixQ);

  /**
   * AntisymmetricMatrixQ(m) - returns `True` if `m` is a anti symmetric matrix.
   *
   * @see <a
   *     href="https://raw.githubusercontent.com/axkr/symja_android_library/master/symja_android_library/doc/functions/AntisymmetricMatrixQ.md">AntisymmetricMatrixQ
   *     documentation</a>
   */
  public static final IBuiltInSymbol AntisymmetricMatrixQ =
      F.initFinalSymbol("AntisymmetricMatrixQ", ID.AntisymmetricMatrixQ);

  /**
   * AnyTrue({expr1, expr2, ...}, test) - returns `True` if any application of `test` to `expr1,
   * expr2, ...` evaluates to `True`.
   *
   * @see <a
   *     href="https://raw.githubusercontent.com/axkr/symja_android_library/master/symja_android_library/doc/functions/AnyTrue.md">AnyTrue
   *     documentation</a>
   */
  public static final IBuiltInSymbol AnyTrue = F.initFinalSymbol("AnyTrue", ID.AnyTrue);

  /**
   * Apart(expr) - rewrites `expr` as a sum of individual fractions.
   *
   * @see <a
   *     href="https://raw.githubusercontent.com/axkr/symja_android_library/master/symja_android_library/doc/functions/Apart.md">Apart
   *     documentation</a>
   */
  public static final IBuiltInSymbol Apart = F.initFinalSymbol("Apart", ID.Apart);

  public static final IBuiltInSymbol AppellF1 = F.initFinalSymbol("AppellF1", ID.AppellF1);

  /**
   * Append(expr, item) - returns `expr` with `item` appended to its leaves.
   *
   * @see <a
   *     href="https://raw.githubusercontent.com/axkr/symja_android_library/master/symja_android_library/doc/functions/Append.md">Append
   *     documentation</a>
   */
  public static final IBuiltInSymbol Append = F.initFinalSymbol("Append", ID.Append);

  /**
   * AppendTo(s, item) - append `item` to value of `s` and sets `s` to the result.
   *
   * @see <a
   *     href="https://raw.githubusercontent.com/axkr/symja_android_library/master/symja_android_library/doc/functions/AppendTo.md">AppendTo
   *     documentation</a>
   */
  public static final IBuiltInSymbol AppendTo = F.initFinalSymbol("AppendTo", ID.AppendTo);

  /**
   * f @ expr - returns `f(expr)`
   *
   * @see <a
   *     href="https://raw.githubusercontent.com/axkr/symja_android_library/master/symja_android_library/doc/functions/Apply.md">Apply
   *     documentation</a>
   */
  public static final IBuiltInSymbol Apply = F.initFinalSymbol("Apply", ID.Apply);

  /**
   * ArcCos(expr) - returns the arc cosine (inverse cosine) of `expr` (measured in radians).
   *
   * @see <a
   *     href="https://raw.githubusercontent.com/axkr/symja_android_library/master/symja_android_library/doc/functions/ArcCos.md">ArcCos
   *     documentation</a>
   */
  public static final IBuiltInSymbol ArcCos = F.initFinalSymbol("ArcCos", ID.ArcCos);

  /**
   * ArcCosh(z) - returns the inverse hyperbolic cosine of `z`.
   *
   * @see <a
   *     href="https://raw.githubusercontent.com/axkr/symja_android_library/master/symja_android_library/doc/functions/ArcCosh.md">ArcCosh
   *     documentation</a>
   */
  public static final IBuiltInSymbol ArcCosh = F.initFinalSymbol("ArcCosh", ID.ArcCosh);

  /**
   * ArcCot(z) - returns the inverse cotangent of `z`.
   *
   * @see <a
   *     href="https://raw.githubusercontent.com/axkr/symja_android_library/master/symja_android_library/doc/functions/ArcCot.md">ArcCot
   *     documentation</a>
   */
  public static final IBuiltInSymbol ArcCot = F.initFinalSymbol("ArcCot", ID.ArcCot);

  /**
   * ArcCoth(z) - returns the inverse hyperbolic cotangent of `z`.
   *
   * @see <a
   *     href="https://raw.githubusercontent.com/axkr/symja_android_library/master/symja_android_library/doc/functions/ArcCoth.md">ArcCoth
   *     documentation</a>
   */
  public static final IBuiltInSymbol ArcCoth = F.initFinalSymbol("ArcCoth", ID.ArcCoth);

  /**
   * ArcCsc(z) - returns the inverse cosecant of `z`.
   *
   * @see <a
   *     href="https://raw.githubusercontent.com/axkr/symja_android_library/master/symja_android_library/doc/functions/ArcCsc.md">ArcCsc
   *     documentation</a>
   */
  public static final IBuiltInSymbol ArcCsc = F.initFinalSymbol("ArcCsc", ID.ArcCsc);

  /**
   * ArcCsch(z) - returns the inverse hyperbolic cosecant of `z`.
   *
   * @see <a
   *     href="https://raw.githubusercontent.com/axkr/symja_android_library/master/symja_android_library/doc/functions/ArcCsch.md">ArcCsch
   *     documentation</a>
   */
  public static final IBuiltInSymbol ArcCsch = F.initFinalSymbol("ArcCsch", ID.ArcCsch);

  public static final IBuiltInSymbol ArcLength = F.initFinalSymbol("ArcLength", ID.ArcLength);

  /**
   * ArcSec(z) - returns the inverse secant of `z`.
   *
   * @see <a
   *     href="https://raw.githubusercontent.com/axkr/symja_android_library/master/symja_android_library/doc/functions/ArcSec.md">ArcSec
   *     documentation</a>
   */
  public static final IBuiltInSymbol ArcSec = F.initFinalSymbol("ArcSec", ID.ArcSec);

  /**
   * ArcSech(z) - returns the inverse hyperbolic secant of `z`.
   *
   * @see <a
   *     href="https://raw.githubusercontent.com/axkr/symja_android_library/master/symja_android_library/doc/functions/ArcSech.md">ArcSech
   *     documentation</a>
   */
  public static final IBuiltInSymbol ArcSech = F.initFinalSymbol("ArcSech", ID.ArcSech);

  /**
   * ArcSin(expr) - returns the arc sine (inverse sine) of `expr` (measured in radians).
   *
   * @see <a
   *     href="https://raw.githubusercontent.com/axkr/symja_android_library/master/symja_android_library/doc/functions/ArcSin.md">ArcSin
   *     documentation</a>
   */
  public static final IBuiltInSymbol ArcSin = F.initFinalSymbol("ArcSin", ID.ArcSin);

  /**
   * ArcSinh(z) - returns the inverse hyperbolic sine of `z`.
   *
   * @see <a
   *     href="https://raw.githubusercontent.com/axkr/symja_android_library/master/symja_android_library/doc/functions/ArcSinh.md">ArcSinh
   *     documentation</a>
   */
  public static final IBuiltInSymbol ArcSinh = F.initFinalSymbol("ArcSinh", ID.ArcSinh);

  /**
   * ArcTan(expr) - returns the arc tangent (inverse tangent) of `expr` (measured in radians).
   *
   * @see <a
   *     href="https://raw.githubusercontent.com/axkr/symja_android_library/master/symja_android_library/doc/functions/ArcTan.md">ArcTan
   *     documentation</a>
   */
  public static final IBuiltInSymbol ArcTan = F.initFinalSymbol("ArcTan", ID.ArcTan);

  /**
   * ArcTanh(z) - returns the inverse hyperbolic tangent of `z`.
   *
   * @see <a
   *     href="https://raw.githubusercontent.com/axkr/symja_android_library/master/symja_android_library/doc/functions/ArcTanh.md">ArcTanh
   *     documentation</a>
   */
  public static final IBuiltInSymbol ArcTanh = F.initFinalSymbol("ArcTanh", ID.ArcTanh);

  public static final IBuiltInSymbol Area = F.initFinalSymbol("Area", ID.Area);

  /**
   * Arg(expr) - returns the argument of the complex number `expr`.
   *
   * @see <a
   *     href="https://raw.githubusercontent.com/axkr/symja_android_library/master/symja_android_library/doc/functions/Arg.md">Arg
   *     documentation</a>
   */
  public static final IBuiltInSymbol Arg = F.initFinalSymbol("Arg", ID.Arg);

  /**
   * ArgMax(function, variable) - returns a maximizer point for a univariate `function`.
   *
   * @see <a
   *     href="https://raw.githubusercontent.com/axkr/symja_android_library/master/symja_android_library/doc/functions/ArgMax.md">ArgMax
   *     documentation</a>
   */
  public static final IBuiltInSymbol ArgMax = F.initFinalSymbol("ArgMax", ID.ArgMax);

  /**
   * ArgMin(function, variable) - returns a minimizer point for a univariate `function`.
   *
   * @see <a
   *     href="https://raw.githubusercontent.com/axkr/symja_android_library/master/symja_android_library/doc/functions/ArgMin.md">ArgMin
   *     documentation</a>
   */
  public static final IBuiltInSymbol ArgMin = F.initFinalSymbol("ArgMin", ID.ArgMin);

  /**
   * ArithmeticGeometricMean({a, b, c,...}) - returns the arithmetic geometric mean of `{a, b,
   * c,...}`.
   *
   * @see <a
   *     href="https://raw.githubusercontent.com/axkr/symja_android_library/master/symja_android_library/doc/functions/ArithmeticGeometricMean.md">ArithmeticGeometricMean
   *     documentation</a>
   */
  public static final IBuiltInSymbol ArithmeticGeometricMean =
      F.initFinalSymbol("ArithmeticGeometricMean", ID.ArithmeticGeometricMean);

  /**
   * Array(f, n) - returns the `n`-element list `{f(1), ..., f(n)}`.
   *
   * @see <a
   *     href="https://raw.githubusercontent.com/axkr/symja_android_library/master/symja_android_library/doc/functions/Array.md">Array
   *     documentation</a>
   */
  public static final IBuiltInSymbol Array = F.initFinalSymbol("Array", ID.Array);

  /**
   * ArrayDepth(a) - returns the depth of the non-ragged array `a`, defined as
   * `Length(Dimensions(a))`.
   *
   * @see <a
   *     href="https://raw.githubusercontent.com/axkr/symja_android_library/master/symja_android_library/doc/functions/ArrayDepth.md">ArrayDepth
   *     documentation</a>
   */
  public static final IBuiltInSymbol ArrayDepth = F.initFinalSymbol("ArrayDepth", ID.ArrayDepth);

  /**
   * ArrayPad(list, n) - adds `n` times `0` on the left and right of the `list`.
   *
   * @see <a
   *     href="https://raw.githubusercontent.com/axkr/symja_android_library/master/symja_android_library/doc/functions/ArrayPad.md">ArrayPad
   *     documentation</a>
   */
  public static final IBuiltInSymbol ArrayPad = F.initFinalSymbol("ArrayPad", ID.ArrayPad);

  /**
   * ArrayQ(expr) - tests whether expr is a full array.
   *
   * @see <a
   *     href="https://raw.githubusercontent.com/axkr/symja_android_library/master/symja_android_library/doc/functions/ArrayQ.md">ArrayQ
   *     documentation</a>
   */
  public static final IBuiltInSymbol ArrayQ = F.initFinalSymbol("ArrayQ", ID.ArrayQ);

  /**
   * ArrayReshape(list-of-values, list-of-dimension) - returns the `list-of-values` elements
   * reshaped as nested list with dimensions according to the `list-of-dimension`.
   *
   * @see <a
   *     href="https://raw.githubusercontent.com/axkr/symja_android_library/master/symja_android_library/doc/functions/ArrayReshape.md">ArrayReshape
   *     documentation</a>
   */
  public static final IBuiltInSymbol ArrayReshape =
      F.initFinalSymbol("ArrayReshape", ID.ArrayReshape);

  /**
   * ArrayRules(sparse-array) - return the array of rules which define the sparse array.
   *
   * @see <a
   *     href="https://raw.githubusercontent.com/axkr/symja_android_library/master/symja_android_library/doc/functions/ArrayRules.md">ArrayRules
   *     documentation</a>
   */
  public static final IBuiltInSymbol ArrayRules = F.initFinalSymbol("ArrayRules", ID.ArrayRules);

  public static final IBuiltInSymbol Arrays = F.initFinalSymbol("Arrays", ID.Arrays);

  public static final IBuiltInSymbol Arrow = F.initFinalSymbol("Arrow", ID.Arrow);

  public static final IBuiltInSymbol Arrowheads = F.initFinalSymbol("Arrowheads", ID.Arrowheads);

  public static final IBuiltInSymbol AspectRatio = F.initFinalSymbol("AspectRatio", ID.AspectRatio);

  /**
   * AssociateTo(assoc, rule) - append `rule` to the association `assoc` and assign the result to
   * `assoc`.
   *
   * @see <a
   *     href="https://raw.githubusercontent.com/axkr/symja_android_library/master/symja_android_library/doc/functions/AssociateTo.md">AssociateTo
   *     documentation</a>
   */
  public static final IBuiltInSymbol AssociateTo = F.initFinalSymbol("AssociateTo", ID.AssociateTo);

  /**
   * Association(list-of-rules) - create a `key->value` association map from the `list-of-rules`.
   *
   * @see <a
   *     href="https://raw.githubusercontent.com/axkr/symja_android_library/master/symja_android_library/doc/functions/Association.md">Association
   *     documentation</a>
   */
  public static final IBuiltInSymbol Association = F.initFinalSymbol("Association", ID.Association);

  /**
   * AssociationMap(header, <|k1->v1, k2->v2,...|>) - create an association `<|header(k1->v1),
   * header(k2->v2),...|>` with the rules mapped by the `header`.
   *
   * @see <a
   *     href="https://raw.githubusercontent.com/axkr/symja_android_library/master/symja_android_library/doc/functions/AssociationMap.md">AssociationMap
   *     documentation</a>
   */
  public static final IBuiltInSymbol AssociationMap =
      F.initFinalSymbol("AssociationMap", ID.AssociationMap);

  /**
   * AssociationQ(expr) - returns `True` if `expr` is an association, and `False` otherwise.
   *
   * @see <a
   *     href="https://raw.githubusercontent.com/axkr/symja_android_library/master/symja_android_library/doc/functions/AssociationQ.md">AssociationQ
   *     documentation</a>
   */
  public static final IBuiltInSymbol AssociationQ =
      F.initFinalSymbol("AssociationQ", ID.AssociationQ);

  /**
   * AssociationThread({k1,k2,...}, {v1,v2,...}) - create an association with rules from the keys
   * `{k1,k2,...}` and values `{v1,v2,...}`.
   *
   * @see <a
   *     href="https://raw.githubusercontent.com/axkr/symja_android_library/master/symja_android_library/doc/functions/AssociationThread.md">AssociationThread
   *     documentation</a>
   */
  public static final IBuiltInSymbol AssociationThread =
      F.initFinalSymbol("AssociationThread", ID.AssociationThread);

  public static final IBuiltInSymbol Assuming = F.initFinalSymbol("Assuming", ID.Assuming);

  public static final IBuiltInSymbol Assumptions = F.initFinalSymbol("Assumptions", ID.Assumptions);

  /**
   * AtomQ(x) - is true if `x` is an atom (an object such as a number or string, which cannot be
   * divided into subexpressions using 'Part').
   *
   * @see <a
   *     href="https://raw.githubusercontent.com/axkr/symja_android_library/master/symja_android_library/doc/functions/AtomQ.md">AtomQ
   *     documentation</a>
   */
  public static final IBuiltInSymbol AtomQ = F.initFinalSymbol("AtomQ", ID.AtomQ);

  /**
   * Attributes(symbol) - returns the list of attributes which are assigned to `symbol`
   *
   * @see <a
   *     href="https://raw.githubusercontent.com/axkr/symja_android_library/master/symja_android_library/doc/functions/Attributes.md">Attributes
   *     documentation</a>
   */
  public static final IBuiltInSymbol Attributes = F.initFinalSymbol("Attributes", ID.Attributes);

  public static final IBuiltInSymbol Automatic = F.initFinalSymbol("Automatic", ID.Automatic);

  public static final IBuiltInSymbol Axes = F.initFinalSymbol("Axes", ID.Axes);

  public static final IBuiltInSymbol AxesLabel = F.initFinalSymbol("AxesLabel", ID.AxesLabel);

  public static final IBuiltInSymbol AxesOrigin = F.initFinalSymbol("AxesOrigin", ID.AxesOrigin);

  public static final IBuiltInSymbol AxesStyle = F.initFinalSymbol("AxesStyle", ID.AxesStyle);

  public static final IBuiltInSymbol BSplineFunction =
      F.initFinalSymbol("BSplineFunction", ID.BSplineFunction);

  public static final IBuiltInSymbol Background = F.initFinalSymbol("Background", ID.Background);

  public static final IBuiltInSymbol Ball = F.initFinalSymbol("Ball", ID.Ball);

  /**
   * BarChart(list-of-values, options) - plot a bar chart for a `list-of-values` with option
   * `BarOrigin->Bottom` or `BarOrigin->Bottom`
   *
   * @see <a
   *     href="https://raw.githubusercontent.com/axkr/symja_android_library/master/symja_android_library/doc/functions/BarChart.md">BarChart
   *     documentation</a>
   */
  public static final IBuiltInSymbol BarChart = F.initFinalSymbol("BarChart", ID.BarChart);

  public static final IBuiltInSymbol BarOrigin = F.initFinalSymbol("BarOrigin", ID.BarOrigin);

  public static final IBuiltInSymbol BartlettWindow =
      F.initFinalSymbol("BartlettWindow", ID.BartlettWindow);

  /**
   * BaseDecode(string) - decodes a Base64 encoded `string` into a `ByteArray` using the Base64
   * encoding scheme.
   *
   * @see <a
   *     href="https://raw.githubusercontent.com/axkr/symja_android_library/master/symja_android_library/doc/functions/BaseDecode.md">BaseDecode
   *     documentation</a>
   */
  public static final IBuiltInSymbol BaseDecode = F.initFinalSymbol("BaseDecode", ID.BaseDecode);

  /**
   * BaseEncode(byte-array) - encodes the specified `byte-array` into a string using the Base64
   * encoding scheme.
   *
   * @see <a
   *     href="https://raw.githubusercontent.com/axkr/symja_android_library/master/symja_android_library/doc/functions/BaseEncode.md">BaseEncode
   *     documentation</a>
   */
  public static final IBuiltInSymbol BaseEncode = F.initFinalSymbol("BaseEncode", ID.BaseEncode);

  /**
   * BaseForm(integer, radix) - prints the `integer` number in base `radix` form.
   *
   * @see <a
   *     href="https://raw.githubusercontent.com/axkr/symja_android_library/master/symja_android_library/doc/functions/BaseForm.md">BaseForm
   *     documentation</a>
   */
  public static final IBuiltInSymbol BaseForm = F.initFinalSymbol("BaseForm", ID.BaseForm);

  public static final IBuiltInSymbol Beep = F.initFinalSymbol("Beep", ID.Beep);

  /**
   * Begin("<context-name>") - start a new context definition
   *
   * @see <a
   *     href="https://raw.githubusercontent.com/axkr/symja_android_library/master/symja_android_library/doc/functions/Begin.md">Begin
   *     documentation</a>
   */
  public static final IBuiltInSymbol Begin = F.initFinalSymbol("Begin", ID.Begin);

  /**
   * BeginPackage("<context-name>") - start a new package definition
   *
   * @see <a
   *     href="https://raw.githubusercontent.com/axkr/symja_android_library/master/symja_android_library/doc/functions/BeginPackage.md">BeginPackage
   *     documentation</a>
   */
  public static final IBuiltInSymbol BeginPackage =
      F.initFinalSymbol("BeginPackage", ID.BeginPackage);

  public static final IBuiltInSymbol BeginTestSection =
      F.initFinalSymbol("BeginTestSection", ID.BeginTestSection);

  /**
   * BellB(n) - the Bell number function counts the number of different ways to partition a set that
   * has exactly `n` elements
   *
   * @see <a
   *     href="https://raw.githubusercontent.com/axkr/symja_android_library/master/symja_android_library/doc/functions/BellB.md">BellB
   *     documentation</a>
   */
  public static final IBuiltInSymbol BellB = F.initFinalSymbol("BellB", ID.BellB);

  /**
   * BellY(n, k, {x1, x2, ... , xN}) - the second kind of Bell polynomials (incomplete Bell
   * polynomials).
   *
   * @see <a
   *     href="https://raw.githubusercontent.com/axkr/symja_android_library/master/symja_android_library/doc/functions/BellY.md">BellY
   *     documentation</a>
   */
  public static final IBuiltInSymbol BellY = F.initFinalSymbol("BellY", ID.BellY);

  /**
   * BernoulliB(expr) - computes the Bernoulli number of the first kind.
   *
   * @see <a
   *     href="https://raw.githubusercontent.com/axkr/symja_android_library/master/symja_android_library/doc/functions/BernoulliB.md">BernoulliB
   *     documentation</a>
   */
  public static final IBuiltInSymbol BernoulliB = F.initFinalSymbol("BernoulliB", ID.BernoulliB);

  /**
   * BernoulliDistribution(p) - returns the Bernoulli distribution.
   *
   * @see <a
   *     href="https://raw.githubusercontent.com/axkr/symja_android_library/master/symja_android_library/doc/functions/BernoulliDistribution.md">BernoulliDistribution
   *     documentation</a>
   */
  public static final IBuiltInSymbol BernoulliDistribution =
      F.initFinalSymbol("BernoulliDistribution", ID.BernoulliDistribution);

  /**
   * BernsteinBasis(n, v, expr) - computes the Bernstein basis for the expression `expr`.
   *
   * @see <a
   *     href="https://raw.githubusercontent.com/axkr/symja_android_library/master/symja_android_library/doc/functions/BernsteinBasis.md">BernsteinBasis
   *     documentation</a>
   */
  public static final IBuiltInSymbol BernsteinBasis =
      F.initFinalSymbol("BernsteinBasis", ID.BernsteinBasis);

  /**
   * BesselI(n, z) - modified Bessel function of the first kind.
   *
   * @see <a
   *     href="https://raw.githubusercontent.com/axkr/symja_android_library/master/symja_android_library/doc/functions/BesselI.md">BesselI
   *     documentation</a>
   */
  public static final IBuiltInSymbol BesselI = F.initFinalSymbol("BesselI", ID.BesselI);

  /**
   * BesselJ(n, z) - Bessel function of the first kind.
   *
   * @see <a
   *     href="https://raw.githubusercontent.com/axkr/symja_android_library/master/symja_android_library/doc/functions/BesselJ.md">BesselJ
   *     documentation</a>
   */
  public static final IBuiltInSymbol BesselJ = F.initFinalSymbol("BesselJ", ID.BesselJ);

  /**
   * BesselJZero(n, z) - is the `k`th zero of the `BesselJ(n,z)` function.
   *
   * @see <a
   *     href="https://raw.githubusercontent.com/axkr/symja_android_library/master/symja_android_library/doc/functions/BesselJZero.md">BesselJZero
   *     documentation</a>
   */
  public static final IBuiltInSymbol BesselJZero = F.initFinalSymbol("BesselJZero", ID.BesselJZero);

  /**
   * BesselK(n, z) - modified Bessel function of the second kind.
   *
   * @see <a
   *     href="https://raw.githubusercontent.com/axkr/symja_android_library/master/symja_android_library/doc/functions/BesselK.md">BesselK
   *     documentation</a>
   */
  public static final IBuiltInSymbol BesselK = F.initFinalSymbol("BesselK", ID.BesselK);

  /**
   * BesselY(n, z) - Bessel function of the second kind.
   *
   * @see <a
   *     href="https://raw.githubusercontent.com/axkr/symja_android_library/master/symja_android_library/doc/functions/BesselY.md">BesselY
   *     documentation</a>
   */
  public static final IBuiltInSymbol BesselY = F.initFinalSymbol("BesselY", ID.BesselY);

  /**
   * BesselYZero(n, z) - is the `k`th zero of the `BesselY(n,z)` function.
   *
   * @see <a
   *     href="https://raw.githubusercontent.com/axkr/symja_android_library/master/symja_android_library/doc/functions/BesselYZero.md">BesselYZero
   *     documentation</a>
   */
  public static final IBuiltInSymbol BesselYZero = F.initFinalSymbol("BesselYZero", ID.BesselYZero);

  /**
   * Beta(a, b) - is the beta function of the numbers `a`,`b`.
   *
   * @see <a
   *     href="https://raw.githubusercontent.com/axkr/symja_android_library/master/symja_android_library/doc/functions/Beta.md">Beta
   *     documentation</a>
   */
  public static final IBuiltInSymbol Beta = F.initFinalSymbol("Beta", ID.Beta);

  public static final IBuiltInSymbol BetaDistribution =
      F.initFinalSymbol("BetaDistribution", ID.BetaDistribution);

  public static final IBuiltInSymbol BetaRegularized =
      F.initFinalSymbol("BetaRegularized", ID.BetaRegularized);

  /**
   * BetweennessCentrality(graph) - Computes the betweenness centrality of each vertex of a `graph`.
   *
   * @see <a
   *     href="https://raw.githubusercontent.com/axkr/symja_android_library/master/symja_android_library/doc/functions/BetweennessCentrality.md">BetweennessCentrality
   *     documentation</a>
   */
  public static final IBuiltInSymbol BetweennessCentrality =
      F.initFinalSymbol("BetweennessCentrality", ID.BetweennessCentrality);

  public static final IBuiltInSymbol BezierFunction =
      F.initFinalSymbol("BezierFunction", ID.BezierFunction);

  /**
   * BinCounts(list, width-of-bin) - count the number of elements, if `list`, is divided into
   * successive bins with width `width-of-bin`.
   *
   * @see <a
   *     href="https://raw.githubusercontent.com/axkr/symja_android_library/master/symja_android_library/doc/functions/BinCounts.md">BinCounts
   *     documentation</a>
   */
  public static final IBuiltInSymbol BinCounts = F.initFinalSymbol("BinCounts", ID.BinCounts);

  /**
   * BinaryDeserialize(byte-array) - deserialize the `byte-array` from WXF format into a Symja
   * expression.
   *
   * @see <a
   *     href="https://raw.githubusercontent.com/axkr/symja_android_library/master/symja_android_library/doc/functions/BinaryDeserialize.md">BinaryDeserialize
   *     documentation</a>
   */
  public static final IBuiltInSymbol BinaryDeserialize =
      F.initFinalSymbol("BinaryDeserialize", ID.BinaryDeserialize);

  /**
   * BinaryDistance(u, v) - returns the binary distance between `u` and `v`. `0` if `u` and `v` are
   * unequal. `1` if `u` and `v` are equal.
   *
   * @see <a
   *     href="https://raw.githubusercontent.com/axkr/symja_android_library/master/symja_android_library/doc/functions/BinaryDistance.md">BinaryDistance
   *     documentation</a>
   */
  public static final IBuiltInSymbol BinaryDistance =
      F.initFinalSymbol("BinaryDistance", ID.BinaryDistance);

  public static final IBuiltInSymbol BinaryRead = F.initFinalSymbol("BinaryRead", ID.BinaryRead);

  /**
   * BinarySerialize(expr) - serialize the Symja `expr` into a byte array expression in WXF format.
   *
   * @see <a
   *     href="https://raw.githubusercontent.com/axkr/symja_android_library/master/symja_android_library/doc/functions/BinarySerialize.md">BinarySerialize
   *     documentation</a>
   */
  public static final IBuiltInSymbol BinarySerialize =
      F.initFinalSymbol("BinarySerialize", ID.BinarySerialize);

  public static final IBuiltInSymbol BinaryWrite = F.initFinalSymbol("BinaryWrite", ID.BinaryWrite);

  /**
   * Binomial(n, k) - returns the binomial coefficient of the 2 integers `n` and `k`
   *
   * @see <a
   *     href="https://raw.githubusercontent.com/axkr/symja_android_library/master/symja_android_library/doc/functions/Binomial.md">Binomial
   *     documentation</a>
   */
  public static final IBuiltInSymbol Binomial = F.initFinalSymbol("Binomial", ID.Binomial);

  /**
   * BinomialDistribution(n, p) - returns the binomial distribution.
   *
   * @see <a
   *     href="https://raw.githubusercontent.com/axkr/symja_android_library/master/symja_android_library/doc/functions/BinomialDistribution.md">BinomialDistribution
   *     documentation</a>
   */
  public static final IBuiltInSymbol BinomialDistribution =
      F.initFinalSymbol("BinomialDistribution", ID.BinomialDistribution);

  /**
   * BitLengthi(x) - gives the number of bits needed to represent the integer `x`. The sign of `x`
   * is ignored.
   *
   * @see <a
   *     href="https://raw.githubusercontent.com/axkr/symja_android_library/master/symja_android_library/doc/functions/BitLength.md">BitLength
   *     documentation</a>
   */
  public static final IBuiltInSymbol BitLength = F.initFinalSymbol("BitLength", ID.BitLength);

  public static final IBuiltInSymbol Black = F.initFinalSymbol("Black", ID.Black);

  public static final IBuiltInSymbol BlackmanHarrisWindow =
      F.initFinalSymbol("BlackmanHarrisWindow", ID.BlackmanHarrisWindow);

  public static final IBuiltInSymbol BlackmanNuttallWindow =
      F.initFinalSymbol("BlackmanNuttallWindow", ID.BlackmanNuttallWindow);

  public static final IBuiltInSymbol BlackmanWindow =
      F.initFinalSymbol("BlackmanWindow", ID.BlackmanWindow);

  public static final IBuiltInSymbol Blank = F.initFinalSymbol("Blank", ID.Blank);

  public static final IBuiltInSymbol BlankNullSequence =
      F.initFinalSymbol("BlankNullSequence", ID.BlankNullSequence);

  public static final IBuiltInSymbol BlankSequence =
      F.initFinalSymbol("BlankSequence", ID.BlankSequence);

  /**
   * Block({list_of_local_variables}, expr ) - evaluates `expr` for the `list_of_local_variables`
   *
   * @see <a
   *     href="https://raw.githubusercontent.com/axkr/symja_android_library/master/symja_android_library/doc/functions/Block.md">Block
   *     documentation</a>
   */
  public static final IBuiltInSymbol Block = F.initFinalSymbol("Block", ID.Block);

  public static final IBuiltInSymbol Blue = F.initFinalSymbol("Blue", ID.Blue);

  /**
   * Boole(expr) - returns `1` if `expr` evaluates to `True`; returns `0` if `expr` evaluates to
   * `False`; and gives no result otherwise.
   *
   * @see <a
   *     href="https://raw.githubusercontent.com/axkr/symja_android_library/master/symja_android_library/doc/functions/Boole.md">Boole
   *     documentation</a>
   */
  public static final IBuiltInSymbol Boole = F.initFinalSymbol("Boole", ID.Boole);

  /**
   * BooleanConvert(logical-expr) - convert the `logical-expr` to [disjunctive normal
   * form](https://en.wikipedia.org/wiki/Disjunctive_normal_form)
   *
   * @see <a
   *     href="https://raw.githubusercontent.com/axkr/symja_android_library/master/symja_android_library/doc/functions/BooleanConvert.md">BooleanConvert
   *     documentation</a>
   */
  public static final IBuiltInSymbol BooleanConvert =
      F.initFinalSymbol("BooleanConvert", ID.BooleanConvert);

  /**
   * BooleanMinimize(expr) - minimizes a boolean function with the [Quine McCluskey
   * algorithm](https://en.wikipedia.org/wiki/Quine%E2%80%93McCluskey_algorithm)
   *
   * @see <a
   *     href="https://raw.githubusercontent.com/axkr/symja_android_library/master/symja_android_library/doc/functions/BooleanMinimize.md">BooleanMinimize
   *     documentation</a>
   */
  public static final IBuiltInSymbol BooleanMinimize =
      F.initFinalSymbol("BooleanMinimize", ID.BooleanMinimize);

  /**
   * BooleanQ(expr) - returns `True` if `expr` is either `True` or `False`.
   *
   * @see <a
   *     href="https://raw.githubusercontent.com/axkr/symja_android_library/master/symja_android_library/doc/functions/BooleanQ.md">BooleanQ
   *     documentation</a>
   */
  public static final IBuiltInSymbol BooleanQ = F.initFinalSymbol("BooleanQ", ID.BooleanQ);

  /**
   * BooleanTable(logical-expr, variables) - generate [truth
   * values](https://en.wikipedia.org/wiki/Truth_table) from the `logical-expr`
   *
   * @see <a
   *     href="https://raw.githubusercontent.com/axkr/symja_android_library/master/symja_android_library/doc/functions/BooleanTable.md">BooleanTable
   *     documentation</a>
   */
  public static final IBuiltInSymbol BooleanTable =
      F.initFinalSymbol("BooleanTable", ID.BooleanTable);

  /**
   * BooleanVariables(logical-expr) - gives a list of the boolean variables that appear in the
   * `logical-expr`.
   *
   * @see <a
   *     href="https://raw.githubusercontent.com/axkr/symja_android_library/master/symja_android_library/doc/functions/BooleanVariables.md">BooleanVariables
   *     documentation</a>
   */
  public static final IBuiltInSymbol BooleanVariables =
      F.initFinalSymbol("BooleanVariables", ID.BooleanVariables);

  /**
   * Booleans - is the set of boolean values.
   *
   * @see <a
   *     href="https://raw.githubusercontent.com/axkr/symja_android_library/master/symja_android_library/doc/functions/Booleans.md">Booleans
   *     documentation</a>
   */
  public static final IBuiltInSymbol Booleans = F.initFinalSymbol("Booleans", ID.Booleans);

  public static final IBuiltInSymbol Bottom = F.initFinalSymbol("Bottom", ID.Bottom);

  /**
   * BoxWhiskerChart( ) - plot a box whisker chart.
   *
   * @see <a
   *     href="https://raw.githubusercontent.com/axkr/symja_android_library/master/symja_android_library/doc/functions/BoxWhiskerChart.md">BoxWhiskerChart
   *     documentation</a>
   */
  public static final IBuiltInSymbol BoxWhiskerChart =
      F.initFinalSymbol("BoxWhiskerChart", ID.BoxWhiskerChart);

  public static final IBuiltInSymbol Boxed = F.initFinalSymbol("Boxed", ID.Boxed);

  public static final IBuiltInSymbol BoxRatios = F.initFinalSymbol("BoxRatios", ID.BoxRatios);

  /**
   * BrayCurtisDistance(u, v) - returns the Bray Curtis distance between `u` and `v`.
   *
   * @see <a
   *     href="https://raw.githubusercontent.com/axkr/symja_android_library/master/symja_android_library/doc/functions/BrayCurtisDistance.md">BrayCurtisDistance
   *     documentation</a>
   */
  public static final IBuiltInSymbol BrayCurtisDistance =
      F.initFinalSymbol("BrayCurtisDistance", ID.BrayCurtisDistance);

  /**
   * Break() - exits a `For`, `While`, or `Do` loop.
   *
   * @see <a
   *     href="https://raw.githubusercontent.com/axkr/symja_android_library/master/symja_android_library/doc/functions/Break.md">Break
   *     documentation</a>
   */
  public static final IBuiltInSymbol Break = F.initFinalSymbol("Break", ID.Break);

  public static final IBuiltInSymbol Brown = F.initFinalSymbol("Brown", ID.Brown);

  public static final IBuiltInSymbol Button = F.initFinalSymbol("Button", ID.Button);

  public static final IBuiltInSymbol Byte = F.initFinalSymbol("Byte", ID.Byte);

  /**
   * ByteArray({list-of-byte-values}) - converts the `list-of-byte-values` into a byte array.
   *
   * @see <a
   *     href="https://raw.githubusercontent.com/axkr/symja_android_library/master/symja_android_library/doc/functions/ByteArray.md">ByteArray
   *     documentation</a>
   */
  public static final IBuiltInSymbol ByteArray = F.initFinalSymbol("ByteArray", ID.ByteArray);

  /**
   * @see <a
   *     href="https://raw.githubusercontent.com/axkr/symja_android_library/master/symja_android_library/doc/functions/ByteArrayQ.md">ByteArrayQ
   *     documentation</a>
   */
  public static final IBuiltInSymbol ByteArrayQ = F.initFinalSymbol("ByteArrayQ", ID.ByteArrayQ);

  /**
   * ByteArrayToString(byte-array) - decoding the specified `byte-array` using the default character
   * set `UTF-8`.
   *
   * @see <a
   *     href="https://raw.githubusercontent.com/axkr/symja_android_library/master/symja_android_library/doc/functions/ByteArrayToString.md">ByteArrayToString
   *     documentation</a>
   */
  public static final IBuiltInSymbol ByteArrayToString =
      F.initFinalSymbol("ByteArrayToString", ID.ByteArrayToString);

  public static final IBuiltInSymbol ByteCount = F.initFinalSymbol("ByteCount", ID.ByteCount);

  /**
   * C(n) - represents the `n`-th constant in a solution to a differential equation.
   *
   * @see <a
   *     href="https://raw.githubusercontent.com/axkr/symja_android_library/master/symja_android_library/doc/functions/C.md">C
   *     documentation</a>
   */
  public static final IBuiltInSymbol C = F.initFinalSymbol("C", ID.C);

  /**
   * CDF(distribution, value) - returns the cumulative distribution function of `value`.
   *
   * @see <a
   *     href="https://raw.githubusercontent.com/axkr/symja_android_library/master/symja_android_library/doc/functions/CDF.md">CDF
   *     documentation</a>
   */
  public static final IBuiltInSymbol CDF = F.initFinalSymbol("CDF", ID.CDF);

  public static final IBuiltInSymbol CForm = F.initFinalSymbol("CForm", ID.CForm);

  public static final IBuiltInSymbol CMYColor = F.initFinalSymbol("CMYColor", ID.CMYColor);

  /**
   * CanberraDistance(u, v) - returns the canberra distance between `u` and `v`, which is a weighted
   * version of the Manhattan distance.
   *
   * @see <a
   *     href="https://raw.githubusercontent.com/axkr/symja_android_library/master/symja_android_library/doc/functions/CanberraDistance.md">CanberraDistance
   *     documentation</a>
   */
  public static final IBuiltInSymbol CanberraDistance =
      F.initFinalSymbol("CanberraDistance", ID.CanberraDistance);

  /**
   * Cancel(expr) - cancels out common factors in numerators and denominators.
   *
   * @see <a
   *     href="https://raw.githubusercontent.com/axkr/symja_android_library/master/symja_android_library/doc/functions/Cancel.md">Cancel
   *     documentation</a>
   */
  public static final IBuiltInSymbol Cancel = F.initFinalSymbol("Cancel", ID.Cancel);

  public static final IBuiltInSymbol CancelButton =
      F.initFinalSymbol("CancelButton", ID.CancelButton);

  public static final IBuiltInSymbol CarlsonRC = F.initFinalSymbol("CarlsonRC", ID.CarlsonRC);

  public static final IBuiltInSymbol CarlsonRD = F.initFinalSymbol("CarlsonRD", ID.CarlsonRD);

  public static final IBuiltInSymbol CarlsonRF = F.initFinalSymbol("CarlsonRF", ID.CarlsonRF);

  public static final IBuiltInSymbol CarlsonRG = F.initFinalSymbol("CarlsonRG", ID.CarlsonRG);

  public static final IBuiltInSymbol CarlsonRJ = F.initFinalSymbol("CarlsonRJ", ID.CarlsonRJ);
  /**
   * CarmichaelLambda(n) - the Carmichael function of `n`
   *
   * @see <a
   *     href="https://raw.githubusercontent.com/axkr/symja_android_library/master/symja_android_library/doc/functions/CarmichaelLambda.md">CarmichaelLambda
   *     documentation</a>
   */
  public static final IBuiltInSymbol CarmichaelLambda =
      F.initFinalSymbol("CarmichaelLambda", ID.CarmichaelLambda);

  /**
   * CartesianProduct(list1, list2) - returns the cartesian product for multiple lists.
   *
   * @see <a
   *     href="https://raw.githubusercontent.com/axkr/symja_android_library/master/symja_android_library/doc/functions/CartesianProduct.md">CartesianProduct
   *     documentation</a>
   */
  public static final IBuiltInSymbol CartesianProduct =
      F.initFinalSymbol("CartesianProduct", ID.CartesianProduct);

  /**
   * Cases(list, pattern) - returns the elements of `list` that match `pattern`.
   *
   * @see <a
   *     href="https://raw.githubusercontent.com/axkr/symja_android_library/master/symja_android_library/doc/functions/Cases.md">Cases
   *     documentation</a>
   */
  public static final IBuiltInSymbol Cases = F.initFinalSymbol("Cases", ID.Cases);

  /**
   * Catalan - Catalan's constant
   *
   * @see <a
   *     href="https://raw.githubusercontent.com/axkr/symja_android_library/master/symja_android_library/doc/functions/Catalan.md">Catalan
   *     documentation</a>
   */
  public static final IBuiltInSymbol Catalan = F.initFinalSymbol("Catalan", ID.Catalan);

  /**
   * CatalanNumber(n) - returns the catalan number for the integer argument `n`.
   *
   * @see <a
   *     href="https://raw.githubusercontent.com/axkr/symja_android_library/master/symja_android_library/doc/functions/CatalanNumber.md">CatalanNumber
   *     documentation</a>
   */
  public static final IBuiltInSymbol CatalanNumber =
      F.initFinalSymbol("CatalanNumber", ID.CatalanNumber);

  public static final IBuiltInSymbol Catch = F.initFinalSymbol("Catch", ID.Catch);

  /**
   * Catenate({l1, l2, ...}) - concatenates the lists `l1, l2, ...`
   *
   * @see <a
   *     href="https://raw.githubusercontent.com/axkr/symja_android_library/master/symja_android_library/doc/functions/Catenate.md">Catenate
   *     documentation</a>
   */
  public static final IBuiltInSymbol Catenate = F.initFinalSymbol("Catenate", ID.Catenate);

  public static final IBuiltInSymbol CauchyDistribution =
      F.initFinalSymbol("CauchyDistribution", ID.CauchyDistribution);

  /**
   * Ceiling(expr) - gives the first integer greater than or equal `expr`.
   *
   * @see <a
   *     href="https://raw.githubusercontent.com/axkr/symja_android_library/master/symja_android_library/doc/functions/Ceiling.md">Ceiling
   *     documentation</a>
   */
  public static final IBuiltInSymbol Ceiling = F.initFinalSymbol("Ceiling", ID.Ceiling);

  public static final IBuiltInSymbol Center = F.initFinalSymbol("Center", ID.Center);

  public static final IBuiltInSymbol CenterDot = F.initFinalSymbol("CenterDot", ID.CenterDot);

  /**
   * CentralMoment(list, r) - gives the the `r`th central moment (i.e. the `r`th moment about the
   * mean) of `list`.
   *
   * @see <a
   *     href="https://raw.githubusercontent.com/axkr/symja_android_library/master/symja_android_library/doc/functions/CentralMoment.md">CentralMoment
   *     documentation</a>
   */
  public static final IBuiltInSymbol CentralMoment =
      F.initFinalSymbol("CentralMoment", ID.CentralMoment);

  public static final IBuiltInSymbol Character = F.initFinalSymbol("Character", ID.Character);

  public static final IBuiltInSymbol CharacterEncoding =
      F.initFinalSymbol("CharacterEncoding", ID.CharacterEncoding);

  /**
   * CharacterRange(min-character, max-character) - computes a list of character strings from
   * `min-character` to `max-character`
   *
   * @see <a
   *     href="https://raw.githubusercontent.com/axkr/symja_android_library/master/symja_android_library/doc/functions/CharacterRange.md">CharacterRange
   *     documentation</a>
   */
  public static final IBuiltInSymbol CharacterRange =
      F.initFinalSymbol("CharacterRange", ID.CharacterRange);

  /**
   * CharacteristicPolynomial(matrix, var) - computes the characteristic polynomial of a `matrix`
   * for the variable `var`.
   *
   * @see <a
   *     href="https://raw.githubusercontent.com/axkr/symja_android_library/master/symja_android_library/doc/functions/CharacteristicPolynomial.md">CharacteristicPolynomial
   *     documentation</a>
   */
  public static final IBuiltInSymbol CharacteristicPolynomial =
      F.initFinalSymbol("CharacteristicPolynomial", ID.CharacteristicPolynomial);

  public static final IBuiltInSymbol Characters = F.initFinalSymbol("Characters", ID.Characters);

  /**
   * ChebyshevT(n, x) - returns the Chebyshev polynomial of the first kind `T_n(x)`.
   *
   * @see <a
   *     href="https://raw.githubusercontent.com/axkr/symja_android_library/master/symja_android_library/doc/functions/ChebyshevT.md">ChebyshevT
   *     documentation</a>
   */
  public static final IBuiltInSymbol ChebyshevT = F.initFinalSymbol("ChebyshevT", ID.ChebyshevT);

  /**
   * ChebyshevU(n, x) - returns the Chebyshev polynomial of the second kind `U_n(x)`.
   *
   * @see <a
   *     href="https://raw.githubusercontent.com/axkr/symja_android_library/master/symja_android_library/doc/functions/ChebyshevU.md">ChebyshevU
   *     documentation</a>
   */
  public static final IBuiltInSymbol ChebyshevU = F.initFinalSymbol("ChebyshevU", ID.ChebyshevU);

  /**
   * Check(expr, failure) - evaluates `expr`, and returns the result, unless messages were
   * generated, in which case `failure` will be returned.
   *
   * @see <a
   *     href="https://raw.githubusercontent.com/axkr/symja_android_library/master/symja_android_library/doc/functions/Check.md">Check
   *     documentation</a>
   */
  public static final IBuiltInSymbol Check = F.initFinalSymbol("Check", ID.Check);

  /**
   * ChessboardDistance(u, v) - returns the chessboard distance (also known as Chebyshev distance)
   * between `u` and `v`, which is the number of moves a king on a chessboard needs to get from
   * square `u` to square `v`.
   *
   * @see <a
   *     href="https://raw.githubusercontent.com/axkr/symja_android_library/master/symja_android_library/doc/functions/ChessboardDistance.md">ChessboardDistance
   *     documentation</a>
   */
  public static final IBuiltInSymbol ChessboardDistance =
      F.initFinalSymbol("ChessboardDistance", ID.ChessboardDistance);

  public static final IBuiltInSymbol ChiSquareDistribution =
      F.initFinalSymbol("ChiSquareDistribution", ID.ChiSquareDistribution);

  /**
   * ChineseRemainder({a1, a2, a3,...}, {n1, n2, n3,...}) - the chinese remainder function.
   *
   * @see <a
   *     href="https://raw.githubusercontent.com/axkr/symja_android_library/master/symja_android_library/doc/functions/ChineseRemainder.md">ChineseRemainder
   *     documentation</a>
   */
  public static final IBuiltInSymbol ChineseRemainder =
      F.initFinalSymbol("ChineseRemainder", ID.ChineseRemainder);

  /**
   * CholeskyDecomposition(matrix) - calculate the Cholesky decomposition of a hermitian, positive
   * definite square `matrix`.
   *
   * @see <a
   *     href="https://raw.githubusercontent.com/axkr/symja_android_library/master/symja_android_library/doc/functions/CholeskyDecomposition.md">CholeskyDecomposition
   *     documentation</a>
   */
  public static final IBuiltInSymbol CholeskyDecomposition =
      F.initFinalSymbol("CholeskyDecomposition", ID.CholeskyDecomposition);

  /**
   * Chop(numerical-expr) - replaces numerical values in the `numerical-expr` which are close to
   * zero with symbolic value `0`.
   *
   * @see <a
   *     href="https://raw.githubusercontent.com/axkr/symja_android_library/master/symja_android_library/doc/functions/Chop.md">Chop
   *     documentation</a>
   */
  public static final IBuiltInSymbol Chop = F.initFinalSymbol("Chop", ID.Chop);

  public static final IBuiltInSymbol Circle = F.initFinalSymbol("Circle", ID.Circle);

  public static final IBuiltInSymbol CircleDot = F.initFinalSymbol("CircleDot", ID.CircleDot);

  /**
   * CirclePoints(i) - gives the `i` points on the unit circle for a positive integer `i`.
   *
   * @see <a
   *     href="https://raw.githubusercontent.com/axkr/symja_android_library/master/symja_android_library/doc/functions/CirclePoints.md">CirclePoints
   *     documentation</a>
   */
  public static final IBuiltInSymbol CirclePoints =
      F.initFinalSymbol("CirclePoints", ID.CirclePoints);

  public static final IBuiltInSymbol CircleTimes = F.initFinalSymbol("CircleTimes", ID.CircleTimes);

  /**
   * Clear(symbol1, symbol2,...) - clears all values of the given symbols.
   *
   * @see <a
   *     href="https://raw.githubusercontent.com/axkr/symja_android_library/master/symja_android_library/doc/functions/Clear.md">Clear
   *     documentation</a>
   */
  public static final IBuiltInSymbol Clear = F.initFinalSymbol("Clear", ID.Clear);

  /**
   * ClearAll(symbol1, symbol2,...) - clears all values and attributes associated with the given
   * symbols.
   *
   * @see <a
   *     href="https://raw.githubusercontent.com/axkr/symja_android_library/master/symja_android_library/doc/functions/ClearAll.md">ClearAll
   *     documentation</a>
   */
  public static final IBuiltInSymbol ClearAll = F.initFinalSymbol("ClearAll", ID.ClearAll);

  /**
   * ClearAttributes(symbol, attrib) - removes `attrib` from `symbol`'s attributes.
   *
   * @see <a
   *     href="https://raw.githubusercontent.com/axkr/symja_android_library/master/symja_android_library/doc/functions/ClearAttributes.md">ClearAttributes
   *     documentation</a>
   */
  public static final IBuiltInSymbol ClearAttributes =
      F.initFinalSymbol("ClearAttributes", ID.ClearAttributes);

  /**
   * Clip(expr) - returns `expr` in the range `-1` to `1`. Returns `-1` if `expr` is less than `-1`.
   * Returns `1` if `expr` is greater than `1`.
   *
   * @see <a
   *     href="https://raw.githubusercontent.com/axkr/symja_android_library/master/symja_android_library/doc/functions/Clip.md">Clip
   *     documentation</a>
   */
  public static final IBuiltInSymbol Clip = F.initFinalSymbol("Clip", ID.Clip);

  /**
   * Close(stream) - closes an input or output `stream`.
   *
   * @see <a
   *     href="https://raw.githubusercontent.com/axkr/symja_android_library/master/symja_android_library/doc/functions/Close.md">Close
   *     documentation</a>
   */
  public static final IBuiltInSymbol Close = F.initFinalSymbol("Close", ID.Close);

  /**
   * ClosenessCentrality(graph) - Computes the closeness centrality of each vertex of a `graph`.
   *
   * @see <a
   *     href="https://raw.githubusercontent.com/axkr/symja_android_library/master/symja_android_library/doc/functions/ClosenessCentrality.md">ClosenessCentrality
   *     documentation</a>
   */
  public static final IBuiltInSymbol ClosenessCentrality =
      F.initFinalSymbol("ClosenessCentrality", ID.ClosenessCentrality);

  /**
   * Coefficient(polynomial, variable, exponent) - get the coefficient of `variable^exponent` in
   * `polynomial`.
   *
   * @see <a
   *     href="https://raw.githubusercontent.com/axkr/symja_android_library/master/symja_android_library/doc/functions/Coefficient.md">Coefficient
   *     documentation</a>
   */
  public static final IBuiltInSymbol Coefficient = F.initFinalSymbol("Coefficient", ID.Coefficient);

  public static final IBuiltInSymbol CoefficientArrays =
      F.initFinalSymbol("CoefficientArrays", ID.CoefficientArrays);

  /**
   * CoefficientList(polynomial, variable) - get the coefficient list of a `polynomial`.
   *
   * @see <a
   *     href="https://raw.githubusercontent.com/axkr/symja_android_library/master/symja_android_library/doc/functions/CoefficientList.md">CoefficientList
   *     documentation</a>
   */
  public static final IBuiltInSymbol CoefficientList =
      F.initFinalSymbol("CoefficientList", ID.CoefficientList);

  /**
   * CoefficientRules(polynomial, list-of-variables) - get the list of coefficient rules of a
   * `polynomial`.
   *
   * @see <a
   *     href="https://raw.githubusercontent.com/axkr/symja_android_library/master/symja_android_library/doc/functions/CoefficientRules.md">CoefficientRules
   *     documentation</a>
   */
  public static final IBuiltInSymbol CoefficientRules =
      F.initFinalSymbol("CoefficientRules", ID.CoefficientRules);

  public static final IBuiltInSymbol CollinearPoints =
      F.initFinalSymbol("CollinearPoints", ID.CollinearPoints);

  /**
   * Collect(expr, variable) - collect subexpressions in `expr` which belong to the same `variable`.
   *
   * @see <a
   *     href="https://raw.githubusercontent.com/axkr/symja_android_library/master/symja_android_library/doc/functions/Collect.md">Collect
   *     documentation</a>
   */
  public static final IBuiltInSymbol Collect = F.initFinalSymbol("Collect", ID.Collect);

  public static final IBuiltInSymbol Colon = F.initFinalSymbol("Colon", ID.Colon);

  public static final IBuiltInSymbol ColorData = F.initFinalSymbol("ColorData", ID.ColorData);

  public static final IBuiltInSymbol ColorFunction =
      F.initFinalSymbol("ColorFunction", ID.ColorFunction);

  public static final IBuiltInSymbol Column = F.initFinalSymbol("Column", ID.Column);

  /**
   * Commonest(data-values-list) - the mode of a list of data values is the value that appears most
   * often.
   *
   * @see <a
   *     href="https://raw.githubusercontent.com/axkr/symja_android_library/master/symja_android_library/doc/functions/Commonest.md">Commonest
   *     documentation</a>
   */
  public static final IBuiltInSymbol Commonest = F.initFinalSymbol("Commonest", ID.Commonest);

  public static final IBuiltInSymbol CompatibleUnitQ =
      F.initFinalSymbol("CompatibleUnitQ", ID.CompatibleUnitQ);

  /**
   * Compile(list-of-arguments}, expression) - compile the `expression` into a Java function, which
   * has the arguments defined in `list-of-arguments` and return the compiled result in an
   * `CompiledFunction` expression.
   *
   * @see <a
   *     href="https://raw.githubusercontent.com/axkr/symja_android_library/master/symja_android_library/doc/functions/Compile.md">Compile
   *     documentation</a>
   */
  public static final IBuiltInSymbol Compile = F.initFinalSymbol("Compile", ID.Compile);

  /**
   * CompilePrint(list-of-arguments}, expression) - compile the `expression` into a Java function
   * and return the corresponding Java source code function, which has the arguments defined in
   * `list-of-arguments`n. You have to run Symja from a Java Development Kit (JDK) to compile to
   * Java binary code.
   *
   * @see <a
   *     href="https://raw.githubusercontent.com/axkr/symja_android_library/master/symja_android_library/doc/functions/CompilePrint.md">CompilePrint
   *     documentation</a>
   */
  public static final IBuiltInSymbol CompilePrint =
      F.initFinalSymbol("CompilePrint", ID.CompilePrint);

  /**
   * CompiledFunction(...) - represents a binary Java coded function.
   *
   * @see <a
   *     href="https://raw.githubusercontent.com/axkr/symja_android_library/master/symja_android_library/doc/functions/CompiledFunction.md">CompiledFunction
   *     documentation</a>
   */
  public static final IBuiltInSymbol CompiledFunction =
      F.initFinalSymbol("CompiledFunction", ID.CompiledFunction);

  /**
   * Complement(set1, set2) - get the complement set from `set1` and `set2`.
   *
   * @see <a
   *     href="https://raw.githubusercontent.com/axkr/symja_android_library/master/symja_android_library/doc/functions/Complement.md">Complement
   *     documentation</a>
   */
  public static final IBuiltInSymbol Complement = F.initFinalSymbol("Complement", ID.Complement);

  /**
   * Complex - is the head of complex numbers.
   *
   * @see <a
   *     href="https://raw.githubusercontent.com/axkr/symja_android_library/master/symja_android_library/doc/functions/Complex.md">Complex
   *     documentation</a>
   */
  public static final IBuiltInSymbol Complex = F.initFinalSymbol("Complex", ID.Complex);

  /**
   * ComplexExpand(expr) - get the expanded `expr`. All variable symbols in `expr` are assumed to be
   * non complex numbers.
   *
   * @see <a
   *     href="https://raw.githubusercontent.com/axkr/symja_android_library/master/symja_android_library/doc/functions/ComplexExpand.md">ComplexExpand
   *     documentation</a>
   */
  public static final IBuiltInSymbol ComplexExpand =
      F.initFinalSymbol("ComplexExpand", ID.ComplexExpand);

  /**
   * ComplexInfinity - represents an infinite complex quantity of undetermined direction.
   *
   * @see <a
   *     href="https://raw.githubusercontent.com/axkr/symja_android_library/master/symja_android_library/doc/functions/ComplexInfinity.md">ComplexInfinity
   *     documentation</a>
   */
  public static final IBuiltInSymbol ComplexInfinity =
      F.initFinalSymbol("ComplexInfinity", ID.ComplexInfinity);

  /**
   * ComplexPlot3D(expr, {z, min, max ) - create a 3D plot of `expr` for the complex variable `z` in
   * the range `{ Re(min),Re(max) }` to `{ Im(min),Im(max) }`
   *
   * @see <a
   *     href="https://raw.githubusercontent.com/axkr/symja_android_library/master/symja_android_library/doc/functions/ComplexPlot3D.md">ComplexPlot3D
   *     documentation</a>
   */
  public static final IBuiltInSymbol ComplexPlot3D =
      F.initFinalSymbol("ComplexPlot3D", ID.ComplexPlot3D);

  /**
   * Complexes - is the set of complex numbers.
   *
   * @see <a
   *     href="https://raw.githubusercontent.com/axkr/symja_android_library/master/symja_android_library/doc/functions/Complexes.md">Complexes
   *     documentation</a>
   */
  public static final IBuiltInSymbol Complexes = F.initFinalSymbol("Complexes", ID.Complexes);

  public static final IBuiltInSymbol ComplexityFunction =
      F.initFinalSymbol("ComplexityFunction", ID.ComplexityFunction);

  /**
   * ComposeList(list-of-symbols, variable) - creates a list of compositions of the symbols applied
   * at the argument `x`.
   *
   * @see <a
   *     href="https://raw.githubusercontent.com/axkr/symja_android_library/master/symja_android_library/doc/functions/ComposeList.md">ComposeList
   *     documentation</a>
   */
  public static final IBuiltInSymbol ComposeList = F.initFinalSymbol("ComposeList", ID.ComposeList);

  /**
   * ComposeSeries( series1, series2 ) - substitute `series2` into `series1`
   *
   * @see <a
   *     href="https://raw.githubusercontent.com/axkr/symja_android_library/master/symja_android_library/doc/functions/ComposeSeries.md">ComposeSeries
   *     documentation</a>
   */
  public static final IBuiltInSymbol ComposeSeries =
      F.initFinalSymbol("ComposeSeries", ID.ComposeSeries);

  /**
   * Composition(sym1, sym2,...)[arg1, arg2,...] - creates a composition of the symbols applied at
   * the arguments.
   *
   * @see <a
   *     href="https://raw.githubusercontent.com/axkr/symja_android_library/master/symja_android_library/doc/functions/Composition.md">Composition
   *     documentation</a>
   */
  public static final IBuiltInSymbol Composition = F.initFinalSymbol("Composition", ID.Composition);

  /**
   * CompoundExpression(expr1, expr2, ...) - evaluates its arguments in turn, returning the last
   * result.
   *
   * @see <a
   *     href="https://raw.githubusercontent.com/axkr/symja_android_library/master/symja_android_library/doc/functions/CompoundExpression.md">CompoundExpression
   *     documentation</a>
   */
  public static final IBuiltInSymbol CompoundExpression =
      F.initFinalSymbol("CompoundExpression", ID.CompoundExpression);

  /**
   * Condition(pattern, expr) - places an additional constraint on `pattern` that only allows it to
   * match if `expr` evaluates to `True`.
   *
   * @see <a
   *     href="https://raw.githubusercontent.com/axkr/symja_android_library/master/symja_android_library/doc/functions/Condition.md">Condition
   *     documentation</a>
   */
  public static final IBuiltInSymbol Condition = F.initFinalSymbol("Condition", ID.Condition);

  /**
   * ConditionalExpression(expr, condition) - if `condition` evaluates to `True` return `expr`, if
   * `condition` evaluates to `False` return `Undefined`. Otherwise return the
   * `ConditionalExpression` unevaluated.
   *
   * @see <a
   *     href="https://raw.githubusercontent.com/axkr/symja_android_library/master/symja_android_library/doc/functions/ConditionalExpression.md">ConditionalExpression
   *     documentation</a>
   */
  public static final IBuiltInSymbol ConditionalExpression =
      F.initFinalSymbol("ConditionalExpression", ID.ConditionalExpression);

  public static final IBuiltInSymbol Cone = F.initFinalSymbol("Cone", ID.Cone);

  /**
   * Conjugate(z) - returns the complex conjugate of the complex number `z`.
   *
   * @see <a
   *     href="https://raw.githubusercontent.com/axkr/symja_android_library/master/symja_android_library/doc/functions/Conjugate.md">Conjugate
   *     documentation</a>
   */
  public static final IBuiltInSymbol Conjugate = F.initFinalSymbol("Conjugate", ID.Conjugate);

  /**
   * ConjugateTranspose(matrix) - get the transposed `matrix` with conjugated matrix elements.
   *
   * @see <a
   *     href="https://raw.githubusercontent.com/axkr/symja_android_library/master/symja_android_library/doc/functions/ConjugateTranspose.md">ConjugateTranspose
   *     documentation</a>
   */
  public static final IBuiltInSymbol ConjugateTranspose =
      F.initFinalSymbol("ConjugateTranspose", ID.ConjugateTranspose);

  public static final IBuiltInSymbol ConnectedGraphQ =
      F.initFinalSymbol("ConnectedGraphQ", ID.ConnectedGraphQ);

  /**
   * Constant - is an attribute that indicates that a symbol is a constant.
   *
   * @see <a
   *     href="https://raw.githubusercontent.com/axkr/symja_android_library/master/symja_android_library/doc/functions/Constant.md">Constant
   *     documentation</a>
   */
  public static final IBuiltInSymbol Constant = F.initFinalSymbol("Constant", ID.Constant);

  /**
   * ConstantArray(expr, n) - returns a list of `n` copies of `expr`.
   *
   * @see <a
   *     href="https://raw.githubusercontent.com/axkr/symja_android_library/master/symja_android_library/doc/functions/ConstantArray.md">ConstantArray
   *     documentation</a>
   */
  public static final IBuiltInSymbol ConstantArray =
      F.initFinalSymbol("ConstantArray", ID.ConstantArray);

  public static final IBuiltInSymbol ContainsAll = F.initFinalSymbol("ContainsAll", ID.ContainsAll);

  public static final IBuiltInSymbol ContainsAny = F.initFinalSymbol("ContainsAny", ID.ContainsAny);

  public static final IBuiltInSymbol ContainsExactly =
      F.initFinalSymbol("ContainsExactly", ID.ContainsExactly);

  public static final IBuiltInSymbol ContainsNone =
      F.initFinalSymbol("ContainsNone", ID.ContainsNone);

  /**
   * ContainsOnly(list1, list2) - yields True if `list1` contains only elements that appear in
   * `list2`.
   *
   * @see <a
   *     href="https://raw.githubusercontent.com/axkr/symja_android_library/master/symja_android_library/doc/functions/ContainsOnly.md">ContainsOnly
   *     documentation</a>
   */
  public static final IBuiltInSymbol ContainsOnly =
      F.initFinalSymbol("ContainsOnly", ID.ContainsOnly);

  /**
   * Context(symbol) - return the context of the given symbol.
   *
   * @see <a
   *     href="https://raw.githubusercontent.com/axkr/symja_android_library/master/symja_android_library/doc/functions/Context.md">Context
   *     documentation</a>
   */
  public static final IBuiltInSymbol Context = F.initFinalSymbol("Context", ID.Context);

  /**
   * Continue() - continues with the next iteration in a `For`, `While`, or `Do` loop.
   *
   * @see <a
   *     href="https://raw.githubusercontent.com/axkr/symja_android_library/master/symja_android_library/doc/functions/Continue.md">Continue
   *     documentation</a>
   */
  public static final IBuiltInSymbol Continue = F.initFinalSymbol("Continue", ID.Continue);

  /**
   * ContinuedFraction(number) - the complete continued fraction representation for a rational or
   * quadradic irrational `number`.
   *
   * @see <a
   *     href="https://raw.githubusercontent.com/axkr/symja_android_library/master/symja_android_library/doc/functions/ContinuedFraction.md">ContinuedFraction
   *     documentation</a>
   */
  public static final IBuiltInSymbol ContinuedFraction =
      F.initFinalSymbol("ContinuedFraction", ID.ContinuedFraction);

  public static final IBuiltInSymbol ContourPlot = F.initFinalSymbol("ContourPlot", ID.ContourPlot);

  /**
   * Convergents({n1, n2, ...}) - return the list of convergents which represents the continued
   * fraction list `{n1, n2, ...}`.
   *
   * @see <a
   *     href="https://raw.githubusercontent.com/axkr/symja_android_library/master/symja_android_library/doc/functions/Convergents.md">Convergents
   *     documentation</a>
   */
  public static final IBuiltInSymbol Convergents = F.initFinalSymbol("Convergents", ID.Convergents);

  public static final IBuiltInSymbol ConvexHullMesh =
      F.initFinalSymbol("ConvexHullMesh", ID.ConvexHullMesh);

  public static final IBuiltInSymbol CoplanarPoints =
      F.initFinalSymbol("CoplanarPoints", ID.CoplanarPoints);

  /**
   * CoprimeQ(x, y) - tests whether `x` and `y` are coprime by computing their greatest common
   * divisor.
   *
   * @see <a
   *     href="https://raw.githubusercontent.com/axkr/symja_android_library/master/symja_android_library/doc/functions/CoprimeQ.md">CoprimeQ
   *     documentation</a>
   */
  public static final IBuiltInSymbol CoprimeQ = F.initFinalSymbol("CoprimeQ", ID.CoprimeQ);

  /**
   * Correlation(a, b) - computes Pearson's correlation of two equal-sized vectors `a` and `b`.
   *
   * @see <a
   *     href="https://raw.githubusercontent.com/axkr/symja_android_library/master/symja_android_library/doc/functions/Correlation.md">Correlation
   *     documentation</a>
   */
  public static final IBuiltInSymbol Correlation = F.initFinalSymbol("Correlation", ID.Correlation);

  /**
   * Cos(expr) - returns the cosine of `expr` (measured in radians). `Cos(expr)` will evaluate
   * automatically in the case `expr` is a multiple of `Pi, Pi/2, Pi/3, Pi/4` and `Pi/6`.
   *
   * @see <a
   *     href="https://raw.githubusercontent.com/axkr/symja_android_library/master/symja_android_library/doc/functions/Cos.md">Cos
   *     documentation</a>
   */
  public static final IBuiltInSymbol Cos = F.initFinalSymbol("Cos", ID.Cos);

  /**
   * CosIntegral(expr) - returns the cosine integral of `expr`.
   *
   * @see <a
   *     href="https://raw.githubusercontent.com/axkr/symja_android_library/master/symja_android_library/doc/functions/CosIntegral.md">CosIntegral
   *     documentation</a>
   */
  public static final IBuiltInSymbol CosIntegral = F.initFinalSymbol("CosIntegral", ID.CosIntegral);

  /**
   * Cosh(z) - returns the hyperbolic cosine of `z`.
   *
   * @see <a
   *     href="https://raw.githubusercontent.com/axkr/symja_android_library/master/symja_android_library/doc/functions/Cosh.md">Cosh
   *     documentation</a>
   */
  public static final IBuiltInSymbol Cosh = F.initFinalSymbol("Cosh", ID.Cosh);

  /**
   * CoshIntegral(expr) - returns the hyperbolic cosine integral of `expr`.
   *
   * @see <a
   *     href="https://raw.githubusercontent.com/axkr/symja_android_library/master/symja_android_library/doc/functions/CoshIntegral.md">CoshIntegral
   *     documentation</a>
   */
  public static final IBuiltInSymbol CoshIntegral =
      F.initFinalSymbol("CoshIntegral", ID.CoshIntegral);

  /**
   * CosineDistance(u, v) - returns the cosine distance between `u` and `v`.
   *
   * @see <a
   *     href="https://raw.githubusercontent.com/axkr/symja_android_library/master/symja_android_library/doc/functions/CosineDistance.md">CosineDistance
   *     documentation</a>
   */
  public static final IBuiltInSymbol CosineDistance =
      F.initFinalSymbol("CosineDistance", ID.CosineDistance);

  /**
   * Cot(expr) - the cotangent function.
   *
   * @see <a
   *     href="https://raw.githubusercontent.com/axkr/symja_android_library/master/symja_android_library/doc/functions/Cot.md">Cot
   *     documentation</a>
   */
  public static final IBuiltInSymbol Cot = F.initFinalSymbol("Cot", ID.Cot);

  /**
   * Coth(z) - returns the hyperbolic cotangent of `z`.
   *
   * @see <a
   *     href="https://raw.githubusercontent.com/axkr/symja_android_library/master/symja_android_library/doc/functions/Coth.md">Coth
   *     documentation</a>
   */
  public static final IBuiltInSymbol Coth = F.initFinalSymbol("Coth", ID.Coth);

  /**
   * Count(list, pattern) - returns the number of times `pattern` appears in `list`.
   *
   * @see <a
   *     href="https://raw.githubusercontent.com/axkr/symja_android_library/master/symja_android_library/doc/functions/Count.md">Count
   *     documentation</a>
   */
  public static final IBuiltInSymbol Count = F.initFinalSymbol("Count", ID.Count);

  /**
   * CountDistinct(list) - returns the number of distinct entries in `list`.
   *
   * @see <a
   *     href="https://raw.githubusercontent.com/axkr/symja_android_library/master/symja_android_library/doc/functions/CountDistinct.md">CountDistinct
   *     documentation</a>
   */
  public static final IBuiltInSymbol CountDistinct =
      F.initFinalSymbol("CountDistinct", ID.CountDistinct);

  /**
   * Counts({elem1, elem2, elem3, ...}) - count the number of each distinct element in the list
   * `{elem1, elem2, elem3, ...}` and return the result as an association `<|elem1->counter1,
   * ...|>`.
   *
   * @see <a
   *     href="https://raw.githubusercontent.com/axkr/symja_android_library/master/symja_android_library/doc/functions/Counts.md">Counts
   *     documentation</a>
   */
  public static final IBuiltInSymbol Counts = F.initFinalSymbol("Counts", ID.Counts);

  /**
   * Covariance(a, b) - computes the covariance between the equal-sized vectors `a` and `b`.
   *
   * @see <a
   *     href="https://raw.githubusercontent.com/axkr/symja_android_library/master/symja_android_library/doc/functions/Covariance.md">Covariance
   *     documentation</a>
   */
  public static final IBuiltInSymbol Covariance = F.initFinalSymbol("Covariance", ID.Covariance);

  public static final IBuiltInSymbol CreateDirectory =
      F.initFinalSymbol("CreateDirectory", ID.CreateDirectory);

  public static final IBuiltInSymbol CreateFile = F.initFinalSymbol("CreateFile", ID.CreateFile);

  /**
   * Cross(a, b) - computes the vector cross product of `a` and `b`.
   *
   * @see <a
   *     href="https://raw.githubusercontent.com/axkr/symja_android_library/master/symja_android_library/doc/functions/Cross.md">Cross
   *     documentation</a>
   */
  public static final IBuiltInSymbol Cross = F.initFinalSymbol("Cross", ID.Cross);

  /**
   * Csc(z) - returns the cosecant of `z`.
   *
   * @see <a
   *     href="https://raw.githubusercontent.com/axkr/symja_android_library/master/symja_android_library/doc/functions/Csc.md">Csc
   *     documentation</a>
   */
  public static final IBuiltInSymbol Csc = F.initFinalSymbol("Csc", ID.Csc);

  /**
   * Csch(z) - returns the hyperbolic cosecant of `z`.
   *
   * @see <a
   *     href="https://raw.githubusercontent.com/axkr/symja_android_library/master/symja_android_library/doc/functions/Csch.md">Csch
   *     documentation</a>
   */
  public static final IBuiltInSymbol Csch = F.initFinalSymbol("Csch", ID.Csch);

  /**
   * CubeRoot(n) - finds the real-valued cube root of the given `n`.
   *
   * @see <a
   *     href="https://raw.githubusercontent.com/axkr/symja_android_library/master/symja_android_library/doc/functions/CubeRoot.md">CubeRoot
   *     documentation</a>
   */
  public static final IBuiltInSymbol CubeRoot = F.initFinalSymbol("CubeRoot", ID.CubeRoot);

  /**
   * Cuboid({xmin, ymin, zmin}) - is a unit cube.
   *
   * @see <a
   *     href="https://raw.githubusercontent.com/axkr/symja_android_library/master/symja_android_library/doc/functions/Cuboid.md">Cuboid
   *     documentation</a>
   */
  public static final IBuiltInSymbol Cuboid = F.initFinalSymbol("Cuboid", ID.Cuboid);

  /**
   * Curl({f1, f2}, {x1, x2}) - gives the curl.
   *
   * @see <a
   *     href="https://raw.githubusercontent.com/axkr/symja_android_library/master/symja_android_library/doc/functions/Curl.md">Curl
   *     documentation</a>
   */
  public static final IBuiltInSymbol Curl = F.initFinalSymbol("Curl", ID.Curl);

  public static final IBuiltInSymbol Cyan = F.initFinalSymbol("Cyan", ID.Cyan);

  /**
   * Cycles(a, b) - expression for defining canonical cycles of a permutation.
   *
   * @see <a
   *     href="https://raw.githubusercontent.com/axkr/symja_android_library/master/symja_android_library/doc/functions/Cycles.md">Cycles
   *     documentation</a>
   */
  public static final IBuiltInSymbol Cycles = F.initFinalSymbol("Cycles", ID.Cycles);

  /**
   * Cyclotomic(n, x) - returns the Cyclotomic polynomial `C_n(x)`.
   *
   * @see <a
   *     href="https://raw.githubusercontent.com/axkr/symja_android_library/master/symja_android_library/doc/functions/Cyclotomic.md">Cyclotomic
   *     documentation</a>
   */
  public static final IBuiltInSymbol Cyclotomic = F.initFinalSymbol("Cyclotomic", ID.Cyclotomic);

  public static final IBuiltInSymbol Cylinder = F.initFinalSymbol("Cylinder", ID.Cylinder);

  /**
   * D(f, x) - gives the partial derivative of `f` with respect to `x`.
   *
   * @see <a
   *     href="https://raw.githubusercontent.com/axkr/symja_android_library/master/symja_android_library/doc/functions/D.md">D
   *     documentation</a>
   */
  public static final IBuiltInSymbol D = F.initFinalSymbol("D", ID.D);

  /**
   * DSolve(equation, f(var), var) - attempts to solve a linear differential `equation` for the
   * function `f(var)` and variable `var`.
   *
   * @see <a
   *     href="https://raw.githubusercontent.com/axkr/symja_android_library/master/symja_android_library/doc/functions/DSolve.md">DSolve
   *     documentation</a>
   */
  public static final IBuiltInSymbol DSolve = F.initFinalSymbol("DSolve", ID.DSolve);

  public static final IBuiltInSymbol Dataset = F.initFinalSymbol("Dataset", ID.Dataset);

  public static final IBuiltInSymbol DateObject = F.initFinalSymbol("DateObject", ID.DateObject);

  public static final IBuiltInSymbol DateValue = F.initFinalSymbol("DateValue", ID.DateValue);

  /**
   * Decrement(x) - decrements `x` by `1`, returning the original value of `x`.
   *
   * @see <a
   *     href="https://raw.githubusercontent.com/axkr/symja_android_library/master/symja_android_library/doc/functions/Decrement.md">Decrement
   *     documentation</a>
   */
  public static final IBuiltInSymbol Decrement = F.initFinalSymbol("Decrement", ID.Decrement);

  /**
   * Default(symbol) - `Default` returns the default value associated with the `symbol` for a
   * pattern default `_.` expression.
   *
   * @see <a
   *     href="https://raw.githubusercontent.com/axkr/symja_android_library/master/symja_android_library/doc/functions/Default.md">Default
   *     documentation</a>
   */
  public static final IBuiltInSymbol Default = F.initFinalSymbol("Default", ID.Default);

  public static final IBuiltInSymbol DefaultButton =
      F.initFinalSymbol("DefaultButton", ID.DefaultButton);

  public static final IBuiltInSymbol DefaultValue =
      F.initFinalSymbol("DefaultValue", ID.DefaultValue);

  /**
   * Defer(expr) - `Defer` doesn't evaluate `expr` and didn't appear in the output
   *
   * @see <a
   *     href="https://raw.githubusercontent.com/axkr/symja_android_library/master/symja_android_library/doc/functions/Defer.md">Defer
   *     documentation</a>
   */
  public static final IBuiltInSymbol Defer = F.initFinalSymbol("Defer", ID.Defer);

  /**
   * Definition(symbol) - prints user-defined values and rules associated with `symbol`.
   *
   * @see <a
   *     href="https://raw.githubusercontent.com/axkr/symja_android_library/master/symja_android_library/doc/functions/Definition.md">Definition
   *     documentation</a>
   */
  public static final IBuiltInSymbol Definition = F.initFinalSymbol("Definition", ID.Definition);

  /**
   * Degree - the constant `Degree` converts angles from degree to `Pi/180` radians.
   *
   * @see <a
   *     href="https://raw.githubusercontent.com/axkr/symja_android_library/master/symja_android_library/doc/functions/Degree.md">Degree
   *     documentation</a>
   */
  public static final IBuiltInSymbol Degree = F.initFinalSymbol("Degree", ID.Degree);

  public static final IBuiltInSymbol DegreeLexicographic =
      F.initFinalSymbol("DegreeLexicographic", ID.DegreeLexicographic);

  public static final IBuiltInSymbol DegreeReverseLexicographic =
      F.initFinalSymbol("DegreeReverseLexicographic", ID.DegreeReverseLexicographic);

  /**
   * Delete(expr, n) - returns `expr` with part `n` removed.
   *
   * @see <a
   *     href="https://raw.githubusercontent.com/axkr/symja_android_library/master/symja_android_library/doc/functions/Delete.md">Delete
   *     documentation</a>
   */
  public static final IBuiltInSymbol Delete = F.initFinalSymbol("Delete", ID.Delete);

  /**
   * DeleteCases(list, pattern) - returns the elements of `list` that do not match `pattern`.
   *
   * @see <a
   *     href="https://raw.githubusercontent.com/axkr/symja_android_library/master/symja_android_library/doc/functions/DeleteCases.md">DeleteCases
   *     documentation</a>
   */
  public static final IBuiltInSymbol DeleteCases = F.initFinalSymbol("DeleteCases", ID.DeleteCases);

  /**
   * DeleteDuplicates(list) - deletes duplicates from `list`.
   *
   * @see <a
   *     href="https://raw.githubusercontent.com/axkr/symja_android_library/master/symja_android_library/doc/functions/DeleteDuplicates.md">DeleteDuplicates
   *     documentation</a>
   */
  public static final IBuiltInSymbol DeleteDuplicates =
      F.initFinalSymbol("DeleteDuplicates", ID.DeleteDuplicates);

  /**
   * DeleteDuplicatesBy(list, predicate) - deletes duplicates from `list`, for which the `predicate`
   * returns `True`.
   *
   * @see <a
   *     href="https://raw.githubusercontent.com/axkr/symja_android_library/master/symja_android_library/doc/functions/DeleteDuplicatesBy.md">DeleteDuplicatesBy
   *     documentation</a>
   */
  public static final IBuiltInSymbol DeleteDuplicatesBy =
      F.initFinalSymbol("DeleteDuplicatesBy", ID.DeleteDuplicatesBy);

  /**
   * Denominator(expr) - gives the denominator in `expr`. Denominator collects expressions with
   * negative exponents.
   *
   * @see <a
   *     href="https://raw.githubusercontent.com/axkr/symja_android_library/master/symja_android_library/doc/functions/Denominator.md">Denominator
   *     documentation</a>
   */
  public static final IBuiltInSymbol Denominator = F.initFinalSymbol("Denominator", ID.Denominator);

  /**
   * DensityHistogram( list-of-pair-values ) - plot a density histogram for a `list-of-pair-values`
   *
   * @see <a
   *     href="https://raw.githubusercontent.com/axkr/symja_android_library/master/symja_android_library/doc/functions/DensityHistogram.md">DensityHistogram
   *     documentation</a>
   */
  public static final IBuiltInSymbol DensityHistogram =
      F.initFinalSymbol("DensityHistogram", ID.DensityHistogram);

  public static final IBuiltInSymbol DensityPlot = F.initFinalSymbol("DensityPlot", ID.DensityPlot);

  /**
   * Depth(expr) - gives the depth of `expr`.
   *
   * @see <a
   *     href="https://raw.githubusercontent.com/axkr/symja_android_library/master/symja_android_library/doc/functions/Depth.md">Depth
   *     documentation</a>
   */
  public static final IBuiltInSymbol Depth = F.initFinalSymbol("Depth", ID.Depth);

  /**
   * Derivative(n)[f] - represents the `n`-th derivative of the function `f`.
   *
   * @see <a
   *     href="https://raw.githubusercontent.com/axkr/symja_android_library/master/symja_android_library/doc/functions/Derivative.md">Derivative
   *     documentation</a>
   */
  public static final IBuiltInSymbol Derivative = F.initFinalSymbol("Derivative", ID.Derivative);

  /**
   * DesignMatrix(m, f, x) - returns the design matrix.
   *
   * @see <a
   *     href="https://raw.githubusercontent.com/axkr/symja_android_library/master/symja_android_library/doc/functions/DesignMatrix.md">DesignMatrix
   *     documentation</a>
   */
  public static final IBuiltInSymbol DesignMatrix =
      F.initFinalSymbol("DesignMatrix", ID.DesignMatrix);

  /**
   * Det(matrix) - computes the determinant of the `matrix`.
   *
   * @see <a
   *     href="https://raw.githubusercontent.com/axkr/symja_android_library/master/symja_android_library/doc/functions/Det.md">Det
   *     documentation</a>
   */
  public static final IBuiltInSymbol Det = F.initFinalSymbol("Det", ID.Det);

  /**
   * Diagonal(matrix) - computes the diagonal vector of the `matrix`.
   *
   * @see <a
   *     href="https://raw.githubusercontent.com/axkr/symja_android_library/master/symja_android_library/doc/functions/Diagonal.md">Diagonal
   *     documentation</a>
   */
  public static final IBuiltInSymbol Diagonal = F.initFinalSymbol("Diagonal", ID.Diagonal);

  /**
   * DiagonalMatrix(list) - gives a matrix with the values in `list` on its diagonal and zeroes
   * elsewhere.
   *
   * @see <a
   *     href="https://raw.githubusercontent.com/axkr/symja_android_library/master/symja_android_library/doc/functions/DiagonalMatrix.md">DiagonalMatrix
   *     documentation</a>
   */
  public static final IBuiltInSymbol DiagonalMatrix =
      F.initFinalSymbol("DiagonalMatrix", ID.DiagonalMatrix);

  /**
   * DialogInput() - if the file system is enabled, the user can input a string in a dialog box.
   *
   * @see <a
   *     href="https://raw.githubusercontent.com/axkr/symja_android_library/master/symja_android_library/doc/functions/DialogInput.md">DialogInput
   *     documentation</a>
   */
  public static final IBuiltInSymbol DialogInput = F.initFinalSymbol("DialogInput", ID.DialogInput);

  public static final IBuiltInSymbol DialogNotebook =
      F.initFinalSymbol("DialogNotebook", ID.DialogNotebook);

  public static final IBuiltInSymbol DialogReturn =
      F.initFinalSymbol("DialogReturn", ID.DialogReturn);

  /**
   * DiceDissimilarity(u, v) - returns the Dice dissimilarity between the two boolean 1-D lists `u`
   * and `v`, which is defined as `(c_tf + c_ft) / (2 * c_tt + c_ft + c_tf)`, where n is `len(u)`
   * and `c_ij` is the number of occurrences of `u(k)=i` and `v(k)=j` for `k<n`.
   *
   * @see <a
   *     href="https://raw.githubusercontent.com/axkr/symja_android_library/master/symja_android_library/doc/functions/DiceDissimilarity.md">DiceDissimilarity
   *     documentation</a>
   */
  public static final IBuiltInSymbol DiceDissimilarity =
      F.initFinalSymbol("DiceDissimilarity", ID.DiceDissimilarity);

  /**
   * DifferenceDelta(f(x), x) - generates a forward difference `f(x+1) - f(x)`
   *
   * @see <a
   *     href="https://raw.githubusercontent.com/axkr/symja_android_library/master/symja_android_library/doc/functions/DifferenceDelta.md">DifferenceDelta
   *     documentation</a>
   */
  public static final IBuiltInSymbol DifferenceDelta =
      F.initFinalSymbol("DifferenceDelta", ID.DifferenceDelta);

  public static final IBuiltInSymbol Differences = F.initFinalSymbol("Differences", ID.Differences);

  /**
   * DigitCharacter - represents the digits 0-9.
   *
   * @see <a
   *     href="https://raw.githubusercontent.com/axkr/symja_android_library/master/symja_android_library/doc/functions/DigitCharacter.md">DigitCharacter
   *     documentation</a>
   */
  public static final IBuiltInSymbol DigitCharacter =
      F.initFinalSymbol("DigitCharacter", ID.DigitCharacter);

  /**
   * DigitCount(n) - returns a list of the number of integer digits for `n` for `radix` 10.
   *
   * @see <a
   *     href="https://raw.githubusercontent.com/axkr/symja_android_library/master/symja_android_library/doc/functions/DigitCount.md">DigitCount
   *     documentation</a>
   */
  public static final IBuiltInSymbol DigitCount = F.initFinalSymbol("DigitCount", ID.DigitCount);

  /**
   * DigitQ(str) - returns `True` if `str` is a string which contains only digits.
   *
   * @see <a
   *     href="https://raw.githubusercontent.com/axkr/symja_android_library/master/symja_android_library/doc/functions/DigitQ.md">DigitQ
   *     documentation</a>
   */
  public static final IBuiltInSymbol DigitQ = F.initFinalSymbol("DigitQ", ID.DigitQ);

  /**
   * Dimensions(expr) - returns a list of the dimensions of the expression `expr`.
   *
   * @see <a
   *     href="https://raw.githubusercontent.com/axkr/symja_android_library/master/symja_android_library/doc/functions/Dimensions.md">Dimensions
   *     documentation</a>
   */
  public static final IBuiltInSymbol Dimensions = F.initFinalSymbol("Dimensions", ID.Dimensions);

  /**
   * DiracDelta(x) - `DiracDelta` function returns `0` for all real numbers `x` where `x != 0`.
   *
   * @see <a
   *     href="https://raw.githubusercontent.com/axkr/symja_android_library/master/symja_android_library/doc/functions/DiracDelta.md">DiracDelta
   *     documentation</a>
   */
  public static final IBuiltInSymbol DiracDelta = F.initFinalSymbol("DiracDelta", ID.DiracDelta);

  public static final IBuiltInSymbol DirectedEdge =
      F.initFinalSymbol("DirectedEdge", ID.DirectedEdge);

  /**
   * DirectedInfinity(z) - represents an infinite multiple of the complex number `z`.
   *
   * @see <a
   *     href="https://raw.githubusercontent.com/axkr/symja_android_library/master/symja_android_library/doc/functions/DirectedInfinity.md">DirectedInfinity
   *     documentation</a>
   */
  public static final IBuiltInSymbol DirectedInfinity =
      F.initFinalSymbol("DirectedInfinity", ID.DirectedInfinity);

  public static final IBuiltInSymbol Direction = F.initFinalSymbol("Direction", ID.Direction);

  public static final IBuiltInSymbol Directive = F.initFinalSymbol("Directive", ID.Directive);

  public static final IBuiltInSymbol DirichletEta =
      F.initFinalSymbol("DirichletEta", ID.DirichletEta);

  public static final IBuiltInSymbol DirichletWindow =
      F.initFinalSymbol("DirichletWindow", ID.DirichletWindow);

  /**
   * DiscreteDelta(n1, n2, n3, ...) - `DiscreteDelta` function returns `1` if all the `ni` are `0`.
   * Returns `0` otherwise.
   *
   * @see <a
   *     href="https://raw.githubusercontent.com/axkr/symja_android_library/master/symja_android_library/doc/functions/DiscreteDelta.md">DiscreteDelta
   *     documentation</a>
   */
  public static final IBuiltInSymbol DiscreteDelta =
      F.initFinalSymbol("DiscreteDelta", ID.DiscreteDelta);

  /**
   * DiscreteUniformDistribution({min, max}) - returns a discrete uniform distribution.
   *
   * @see <a
   *     href="https://raw.githubusercontent.com/axkr/symja_android_library/master/symja_android_library/doc/functions/DiscreteUniformDistribution.md">DiscreteUniformDistribution
   *     documentation</a>
   */
  public static final IBuiltInSymbol DiscreteUniformDistribution =
      F.initFinalSymbol("DiscreteUniformDistribution", ID.DiscreteUniformDistribution);

  /**
   * Discriminant(poly, var) - computes the discriminant of the polynomial `poly` with respect to
   * the variable `var`.
   *
   * @see <a
   *     href="https://raw.githubusercontent.com/axkr/symja_android_library/master/symja_android_library/doc/functions/Discriminant.md">Discriminant
   *     documentation</a>
   */
  public static final IBuiltInSymbol Discriminant =
      F.initFinalSymbol("Discriminant", ID.Discriminant);

  public static final IBuiltInSymbol DisjointQ = F.initFinalSymbol("DisjointQ", ID.DisjointQ);

  public static final IBuiltInSymbol Disk = F.initFinalSymbol("Disk", ID.Disk);

  /**
   * Dispatch({rule1, rule2, ...}) - create a dispatch map for a list of rules.
   *
   * @see <a
   *     href="https://raw.githubusercontent.com/axkr/symja_android_library/master/symja_android_library/doc/functions/Dispatch.md">Dispatch
   *     documentation</a>
   */
  public static final IBuiltInSymbol Dispatch = F.initFinalSymbol("Dispatch", ID.Dispatch);

  public static final IBuiltInSymbol Disputed = F.initFinalSymbol("Disputed", ID.Disputed);

  public static final IBuiltInSymbol DisrectedEdges =
      F.initFinalSymbol("DisrectedEdges", ID.DisrectedEdges);

  public static final IBuiltInSymbol DistanceFunction =
      F.initFinalSymbol("DistanceFunction", ID.DistanceFunction);

  /**
   * Distribute(f(x1, x2, x3,...)) - distributes `f` over `Plus` appearing in any of the `xi`.
   *
   * @see <a
   *     href="https://raw.githubusercontent.com/axkr/symja_android_library/master/symja_android_library/doc/functions/Distribute.md">Distribute
   *     documentation</a>
   */
  public static final IBuiltInSymbol Distribute = F.initFinalSymbol("Distribute", ID.Distribute);

  public static final IBuiltInSymbol Distributed = F.initFinalSymbol("Distributed", ID.Distributed);

  /**
   * Div({f1, f2, f3,...},{x1, x2, x3,...}) - compute the divergence.
   *
   * @see <a
   *     href="https://raw.githubusercontent.com/axkr/symja_android_library/master/symja_android_library/doc/functions/Div.md">Div
   *     documentation</a>
   */
  public static final IBuiltInSymbol Div = F.initFinalSymbol("Div", ID.Div);

  /**
   * Divide(a, b) - represents the division of `a` by `b`.
   *
   * @see <a
   *     href="https://raw.githubusercontent.com/axkr/symja_android_library/master/symja_android_library/doc/functions/Divide.md">Divide
   *     documentation</a>
   */
  public static final IBuiltInSymbol Divide = F.initFinalSymbol("Divide", ID.Divide);

  /**
   * DivideBy(x, dx) - is equivalent to `x = x / dx`.
   *
   * @see <a
   *     href="https://raw.githubusercontent.com/axkr/symja_android_library/master/symja_android_library/doc/functions/DivideBy.md">DivideBy
   *     documentation</a>
   */
  public static final IBuiltInSymbol DivideBy = F.initFinalSymbol("DivideBy", ID.DivideBy);

  /**
   * Divisible(n, m) - returns `True` if `n` could be divide by `m`.
   *
   * @see <a
   *     href="https://raw.githubusercontent.com/axkr/symja_android_library/master/symja_android_library/doc/functions/Divisible.md">Divisible
   *     documentation</a>
   */
  public static final IBuiltInSymbol Divisible = F.initFinalSymbol("Divisible", ID.Divisible);

  /**
   * DivisorSigma(k, n) - returns the sum of the `k`-th powers of the divisors of `n`.
   *
   * @see <a
   *     href="https://raw.githubusercontent.com/axkr/symja_android_library/master/symja_android_library/doc/functions/DivisorSigma.md">DivisorSigma
   *     documentation</a>
   */
  public static final IBuiltInSymbol DivisorSigma =
      F.initFinalSymbol("DivisorSigma", ID.DivisorSigma);

  /**
   * DivisorSum(n, head) - returns the sum of the divisors of `n`. The `head` is applied to each
   * divisor.
   *
   * @see <a
   *     href="https://raw.githubusercontent.com/axkr/symja_android_library/master/symja_android_library/doc/functions/DivisorSum.md">DivisorSum
   *     documentation</a>
   */
  public static final IBuiltInSymbol DivisorSum = F.initFinalSymbol("DivisorSum", ID.DivisorSum);

  /**
   * Divisors(n) - returns all integers that divide the integer `n`.
   *
   * @see <a
   *     href="https://raw.githubusercontent.com/axkr/symja_android_library/master/symja_android_library/doc/functions/Divisors.md">Divisors
   *     documentation</a>
   */
  public static final IBuiltInSymbol Divisors = F.initFinalSymbol("Divisors", ID.Divisors);

  /**
   * Do(expr, {max}) - evaluates `expr` `max` times.
   *
   * @see <a
   *     href="https://raw.githubusercontent.com/axkr/symja_android_library/master/symja_android_library/doc/functions/Do.md">Do
   *     documentation</a>
   */
  public static final IBuiltInSymbol Do = F.initFinalSymbol("Do", ID.Do);

  public static final IBuiltInSymbol Dodecahedron =
      F.initFinalSymbol("Dodecahedron", ID.Dodecahedron);

  /**
   * Dot(x, y) or x . y - `x . y` computes the vector dot product or matrix product `x . y`.
   *
   * @see <a
   *     href="https://raw.githubusercontent.com/axkr/symja_android_library/master/symja_android_library/doc/functions/Dot.md">Dot
   *     documentation</a>
   */
  public static final IBuiltInSymbol Dot = F.initFinalSymbol("Dot", ID.Dot);

  /**
   * DownValues(symbol) - prints the down-value rules associated with `symbol`.
   *
   * @see <a
   *     href="https://raw.githubusercontent.com/axkr/symja_android_library/master/symja_android_library/doc/functions/DownValues.md">DownValues
   *     documentation</a>
   */
  public static final IBuiltInSymbol DownValues = F.initFinalSymbol("DownValues", ID.DownValues);

  /**
   * Drop(expr, n) - returns `expr` with the first `n` leaves removed.
   *
   * @see <a
   *     href="https://raw.githubusercontent.com/axkr/symja_android_library/master/symja_android_library/doc/functions/Drop.md">Drop
   *     documentation</a>
   */
  public static final IBuiltInSymbol Drop = F.initFinalSymbol("Drop", ID.Drop);

  public static final IBuiltInSymbol DuplicateFreeQ =
      F.initFinalSymbol("DuplicateFreeQ", ID.DuplicateFreeQ);

  public static final IBuiltInSymbol Dynamic = F.initFinalSymbol("Dynamic", ID.Dynamic);

  /**
   * E - Euler's constant E
   *
   * @see <a
   *     href="https://raw.githubusercontent.com/axkr/symja_android_library/master/symja_android_library/doc/functions/E.md">E
   *     documentation</a>
   */
  public static final IBuiltInSymbol E = F.initFinalSymbol("E", ID.E);

  public static final IBuiltInSymbol EasterSunday =
      F.initFinalSymbol("EasterSunday", ID.EasterSunday);

  /**
   * Echo(expr) - prints the `expr` to the default output stream and returns `expr`.
   *
   * @see <a
   *     href="https://raw.githubusercontent.com/axkr/symja_android_library/master/symja_android_library/doc/functions/Echo.md">Echo
   *     documentation</a>
   */
  public static final IBuiltInSymbol Echo = F.initFinalSymbol("Echo", ID.Echo);

  /**
   * EchoFunction()[expr] - operator form of the `Echo`function. Print the `expr` to the default
   * output stream and return `expr`.
   *
   * @see <a
   *     href="https://raw.githubusercontent.com/axkr/symja_android_library/master/symja_android_library/doc/functions/EchoFunction.md">EchoFunction
   *     documentation</a>
   */
  public static final IBuiltInSymbol EchoFunction =
      F.initFinalSymbol("EchoFunction", ID.EchoFunction);

  public static final IBuiltInSymbol EdgeCount = F.initFinalSymbol("EdgeCount", ID.EdgeCount);

  public static final IBuiltInSymbol EdgeForm = F.initFinalSymbol("EdgeForm", ID.EdgeForm);

  public static final IBuiltInSymbol EdgeLabels = F.initFinalSymbol("EdgeLabels", ID.EdgeLabels);

  /**
   * EdgeList(graph) - convert the `graph` into a list of edges.
   *
   * @see <a
   *     href="https://raw.githubusercontent.com/axkr/symja_android_library/master/symja_android_library/doc/functions/EdgeList.md">EdgeList
   *     documentation</a>
   */
  public static final IBuiltInSymbol EdgeList = F.initFinalSymbol("EdgeList", ID.EdgeList);

  /**
   * EdgeQ(graph, edge) - test if `edge` is an edge in the `graph` object.
   *
   * @see <a
   *     href="https://raw.githubusercontent.com/axkr/symja_android_library/master/symja_android_library/doc/functions/EdgeQ.md">EdgeQ
   *     documentation</a>
   */
  public static final IBuiltInSymbol EdgeQ = F.initFinalSymbol("EdgeQ", ID.EdgeQ);

  public static final IBuiltInSymbol EdgeShapeFunction =
      F.initFinalSymbol("EdgeShapeFunction", ID.EdgeShapeFunction);

  public static final IBuiltInSymbol EdgeStyle = F.initFinalSymbol("EdgeStyle", ID.EdgeStyle);

  public static final IBuiltInSymbol EdgeWeight = F.initFinalSymbol("EdgeWeight", ID.EdgeWeight);

  /**
   * EditDistance(a, b) - returns the Levenshtein distance of `a` and `b`, which is defined as the
   * minimum number of insertions, deletions and substitutions on the constituents of `a` and `b`
   * needed to transform one into the other.
   *
   * @see <a
   *     href="https://raw.githubusercontent.com/axkr/symja_android_library/master/symja_android_library/doc/functions/EditDistance.md">EditDistance
   *     documentation</a>
   */
  public static final IBuiltInSymbol EditDistance =
      F.initFinalSymbol("EditDistance", ID.EditDistance);

  /**
   * EffectiveInterest(i, n) - returns an effective interest rate object.
   *
   * @see <a
   *     href="https://raw.githubusercontent.com/axkr/symja_android_library/master/symja_android_library/doc/functions/EffectiveInterest.md">EffectiveInterest
   *     documentation</a>
   */
  public static final IBuiltInSymbol EffectiveInterest =
      F.initFinalSymbol("EffectiveInterest", ID.EffectiveInterest);

  /**
   * Eigenvalues(matrix) - get the numerical eigenvalues of the `matrix`.
   *
   * @see <a
   *     href="https://raw.githubusercontent.com/axkr/symja_android_library/master/symja_android_library/doc/functions/Eigenvalues.md">Eigenvalues
   *     documentation</a>
   */
  public static final IBuiltInSymbol Eigenvalues = F.initFinalSymbol("Eigenvalues", ID.Eigenvalues);

  /**
   * Eigenvectors(matrix) - get the numerical eigenvectors of the `matrix`.
   *
   * @see <a
   *     href="https://raw.githubusercontent.com/axkr/symja_android_library/master/symja_android_library/doc/functions/Eigenvectors.md">Eigenvectors
   *     documentation</a>
   */
  public static final IBuiltInSymbol Eigenvectors =
      F.initFinalSymbol("Eigenvectors", ID.Eigenvectors);

  /**
   * Element(symbol, dom) - assume (or test) that the `symbol` is in the domain `dom`.
   *
   * @see <a
   *     href="https://raw.githubusercontent.com/axkr/symja_android_library/master/symja_android_library/doc/functions/Element.md">Element
   *     documentation</a>
   */
  public static final IBuiltInSymbol Element = F.initFinalSymbol("Element", ID.Element);

  /**
   * ElementData("name", "property") - gives the value of the property for the chemical specified by
   * name.
   *
   * @see <a
   *     href="https://raw.githubusercontent.com/axkr/symja_android_library/master/symja_android_library/doc/functions/ElementData.md">ElementData
   *     documentation</a>
   */
  public static final IBuiltInSymbol ElementData = F.initFinalSymbol("ElementData", ID.ElementData);

  /**
   * Eliminate(list-of-equations, list-of-variables) - attempts to eliminate the variables from the
   * `list-of-variables` in the `list-of-equations`.
   *
   * @see <a
   *     href="https://raw.githubusercontent.com/axkr/symja_android_library/master/symja_android_library/doc/functions/Eliminate.md">Eliminate
   *     documentation</a>
   */
  public static final IBuiltInSymbol Eliminate = F.initFinalSymbol("Eliminate", ID.Eliminate);

  public static final IBuiltInSymbol EliminationOrder =
      F.initFinalSymbol("EliminationOrder", ID.EliminationOrder);

  public static final IBuiltInSymbol Ellipsoid = F.initFinalSymbol("Ellipsoid", ID.Ellipsoid);

  /**
   * EllipticE(z) - returns the complete elliptic integral of the second kind.
   *
   * @see <a
   *     href="https://raw.githubusercontent.com/axkr/symja_android_library/master/symja_android_library/doc/functions/EllipticE.md">EllipticE
   *     documentation</a>
   */
  public static final IBuiltInSymbol EllipticE = F.initFinalSymbol("EllipticE", ID.EllipticE);

  /**
   * EllipticF(z) - returns the incomplete elliptic integral of the first kind.
   *
   * @see <a
   *     href="https://raw.githubusercontent.com/axkr/symja_android_library/master/symja_android_library/doc/functions/EllipticF.md">EllipticF
   *     documentation</a>
   */
  public static final IBuiltInSymbol EllipticF = F.initFinalSymbol("EllipticF", ID.EllipticF);

  /**
   * EllipticK(z) - returns the complete elliptic integral of the first kind.
   *
   * @see <a
   *     href="https://raw.githubusercontent.com/axkr/symja_android_library/master/symja_android_library/doc/functions/EllipticK.md">EllipticK
   *     documentation</a>
   */
  public static final IBuiltInSymbol EllipticK = F.initFinalSymbol("EllipticK", ID.EllipticK);

  /**
   * EllipticPi(n,m) - returns the complete elliptic integral of the third kind.
   *
   * @see <a
   *     href="https://raw.githubusercontent.com/axkr/symja_android_library/master/symja_android_library/doc/functions/EllipticPi.md">EllipticPi
   *     documentation</a>
   */
  public static final IBuiltInSymbol EllipticPi = F.initFinalSymbol("EllipticPi", ID.EllipticPi);

  public static final IBuiltInSymbol EllipticTheta =
      F.initFinalSymbol("EllipticTheta", ID.EllipticTheta);

  /**
   * End( ) - end a context definition started with `Begin`
   *
   * @see <a
   *     href="https://raw.githubusercontent.com/axkr/symja_android_library/master/symja_android_library/doc/functions/End.md">End
   *     documentation</a>
   */
  public static final IBuiltInSymbol End = F.initFinalSymbol("End", ID.End);

  public static final IBuiltInSymbol EndOfFile = F.initFinalSymbol("EndOfFile", ID.EndOfFile);

  public static final IBuiltInSymbol EndOfLine = F.initFinalSymbol("EndOfLine", ID.EndOfLine);

  public static final IBuiltInSymbol EndOfString = F.initFinalSymbol("EndOfString", ID.EndOfString);

  /**
   * EndPackage( ) - end a package definition
   *
   * @see <a
   *     href="https://raw.githubusercontent.com/axkr/symja_android_library/master/symja_android_library/doc/functions/EndPackage.md">EndPackage
   *     documentation</a>
   */
  public static final IBuiltInSymbol EndPackage = F.initFinalSymbol("EndPackage", ID.EndPackage);

  public static final IBuiltInSymbol EndTestSection =
      F.initFinalSymbol("EndTestSection", ID.EndTestSection);

  public static final IBuiltInSymbol Entity = F.initFinalSymbol("Entity", ID.Entity);

  /**
   * Entropy(list) - return the base `E` (Shannon) information entropy of the elements in `list`.
   *
   * @see <a
   *     href="https://raw.githubusercontent.com/axkr/symja_android_library/master/symja_android_library/doc/functions/Entropy.md">Entropy
   *     documentation</a>
   */
  public static final IBuiltInSymbol Entropy = F.initFinalSymbol("Entropy", ID.Entropy);

  /**
   * Equal(x, y) - yields `True` if `x` and `y` are known to be equal, or `False` if `x` and `y` are
   * known to be unequal.
   *
   * @see <a
   *     href="https://raw.githubusercontent.com/axkr/symja_android_library/master/symja_android_library/doc/functions/Equal.md">Equal
   *     documentation</a>
   */
  public static final IBuiltInSymbol Equal = F.initFinalSymbol("Equal", ID.Equal);

  /**
   * Equivalent(arg1, arg2, ...) - Equivalence relation. `Equivalent(A, B)` is `True` iff `A` and
   * `B` are both `True` or both `False`. Returns `True` if all of the arguments are logically
   * equivalent. Returns `False` otherwise. `Equivalent(arg1, arg2, ...)` is equivalent to `(arg1 &&
   * arg2 && ...) || (!arg1 && !arg2 && ...)`.
   *
   * @see <a
   *     href="https://raw.githubusercontent.com/axkr/symja_android_library/master/symja_android_library/doc/functions/Equivalent.md">Equivalent
   *     documentation</a>
   */
  public static final IBuiltInSymbol Equivalent = F.initFinalSymbol("Equivalent", ID.Equivalent);

  /**
   * Erf(z) - returns the error function of `z`.
   *
   * @see <a
   *     href="https://raw.githubusercontent.com/axkr/symja_android_library/master/symja_android_library/doc/functions/Erf.md">Erf
   *     documentation</a>
   */
  public static final IBuiltInSymbol Erf = F.initFinalSymbol("Erf", ID.Erf);

  /**
   * Erfc(z) - returns the complementary error function of `z`.
   *
   * @see <a
   *     href="https://raw.githubusercontent.com/axkr/symja_android_library/master/symja_android_library/doc/functions/Erfc.md">Erfc
   *     documentation</a>
   */
  public static final IBuiltInSymbol Erfc = F.initFinalSymbol("Erfc", ID.Erfc);

  /**
   * Erfi(z) - returns the imaginary error function of `z`.
   *
   * @see <a
   *     href="https://raw.githubusercontent.com/axkr/symja_android_library/master/symja_android_library/doc/functions/Erfi.md">Erfi
   *     documentation</a>
   */
  public static final IBuiltInSymbol Erfi = F.initFinalSymbol("Erfi", ID.Erfi);

  /**
   * ErlangDistribution({k, lambda}) - returns a Erlang distribution.
   *
   * @see <a
   *     href="https://raw.githubusercontent.com/axkr/symja_android_library/master/symja_android_library/doc/functions/ErlangDistribution.md">ErlangDistribution
   *     documentation</a>
   */
  public static final IBuiltInSymbol ErlangDistribution =
      F.initFinalSymbol("ErlangDistribution", ID.ErlangDistribution);

  /**
   * EuclideanDistance(u, v) - returns the euclidean distance between `u` and `v`.
   *
   * @see <a
   *     href="https://raw.githubusercontent.com/axkr/symja_android_library/master/symja_android_library/doc/functions/EuclideanDistance.md">EuclideanDistance
   *     documentation</a>
   */
  public static final IBuiltInSymbol EuclideanDistance =
      F.initFinalSymbol("EuclideanDistance", ID.EuclideanDistance);

  /**
   * EulerE(n) - gives the euler number `En`.
   *
   * @see <a
   *     href="https://raw.githubusercontent.com/axkr/symja_android_library/master/symja_android_library/doc/functions/EulerE.md">EulerE
   *     documentation</a>
   */
  public static final IBuiltInSymbol EulerE = F.initFinalSymbol("EulerE", ID.EulerE);

  /**
   * EulerGamma - Euler-Mascheroni constant
   *
   * @see <a
   *     href="https://raw.githubusercontent.com/axkr/symja_android_library/master/symja_android_library/doc/functions/EulerGamma.md">EulerGamma
   *     documentation</a>
   */
  public static final IBuiltInSymbol EulerGamma = F.initFinalSymbol("EulerGamma", ID.EulerGamma);

  /**
   * EulerPhi(n) - compute Euler's totient function.
   *
   * @see <a
   *     href="https://raw.githubusercontent.com/axkr/symja_android_library/master/symja_android_library/doc/functions/EulerPhi.md">EulerPhi
   *     documentation</a>
   */
  public static final IBuiltInSymbol EulerPhi = F.initFinalSymbol("EulerPhi", ID.EulerPhi);

  /**
   * EulerianGraphQ(graph) - returns `True` if `graph` is an eulerian graph, and `False` otherwise.
   *
   * @see <a
   *     href="https://raw.githubusercontent.com/axkr/symja_android_library/master/symja_android_library/doc/functions/EulerianGraphQ.md">EulerianGraphQ
   *     documentation</a>
   */
  public static final IBuiltInSymbol EulerianGraphQ =
      F.initFinalSymbol("EulerianGraphQ", ID.EulerianGraphQ);

  /**
   * Evaluate(expr) - the `Evaluate` function will be executed even if the function attributes
   * `HoldFirst, HoldRest, HoldAll` are set for the function head.
   *
   * @see <a
   *     href="https://raw.githubusercontent.com/axkr/symja_android_library/master/symja_android_library/doc/functions/Evaluate.md">Evaluate
   *     documentation</a>
   */
  public static final IBuiltInSymbol Evaluate = F.initFinalSymbol("Evaluate", ID.Evaluate);

  /**
   * EvenQ(x) - returns `True` if `x` is even, and `False` otherwise.
   *
   * @see <a
   *     href="https://raw.githubusercontent.com/axkr/symja_android_library/master/symja_android_library/doc/functions/EvenQ.md">EvenQ
   *     documentation</a>
   */
  public static final IBuiltInSymbol EvenQ = F.initFinalSymbol("EvenQ", ID.EvenQ);

  /**
   * ExactNumberQ(expr) - returns `True` if `expr` is an exact number, and `False` otherwise.
   *
   * @see <a
   *     href="https://raw.githubusercontent.com/axkr/symja_android_library/master/symja_android_library/doc/functions/ExactNumberQ.md">ExactNumberQ
   *     documentation</a>
   */
  public static final IBuiltInSymbol ExactNumberQ =
      F.initFinalSymbol("ExactNumberQ", ID.ExactNumberQ);

  /**
   * Except(c) - represents a pattern object that matches any expression except those matching `c`.
   *
   * @see <a
   *     href="https://raw.githubusercontent.com/axkr/symja_android_library/master/symja_android_library/doc/functions/Except.md">Except
   *     documentation</a>
   */
  public static final IBuiltInSymbol Except = F.initFinalSymbol("Except", ID.Except);

  public static final IBuiltInSymbol Exists = F.initFinalSymbol("Exists", ID.Exists);

  public static final IBuiltInSymbol Exit = F.initFinalSymbol("Exit", ID.Exit);

  /**
   * Exp(z) - the exponential function `E^z`.
   *
   * @see <a
   *     href="https://raw.githubusercontent.com/axkr/symja_android_library/master/symja_android_library/doc/functions/Exp.md">Exp
   *     documentation</a>
   */
  public static final IBuiltInSymbol Exp = F.initFinalSymbol("Exp", ID.Exp);

  /**
   * ExpIntegralE(n, expr) - returns the exponential integral `E_n(expr)` of `expr`.
   *
   * @see <a
   *     href="https://raw.githubusercontent.com/axkr/symja_android_library/master/symja_android_library/doc/functions/ExpIntegralE.md">ExpIntegralE
   *     documentation</a>
   */
  public static final IBuiltInSymbol ExpIntegralE =
      F.initFinalSymbol("ExpIntegralE", ID.ExpIntegralE);

  /**
   * ExpIntegralEi(expr) - returns the exponential integral `Ei(expr)` of `expr`.
   *
   * @see <a
   *     href="https://raw.githubusercontent.com/axkr/symja_android_library/master/symja_android_library/doc/functions/ExpIntegralEi.md">ExpIntegralEi
   *     documentation</a>
   */
  public static final IBuiltInSymbol ExpIntegralEi =
      F.initFinalSymbol("ExpIntegralEi", ID.ExpIntegralEi);

  public static final IBuiltInSymbol ExpToTrig = F.initFinalSymbol("ExpToTrig", ID.ExpToTrig);

  /**
   * Expand(expr) - expands out positive rational powers and products of sums in `expr`.
   *
   * @see <a
   *     href="https://raw.githubusercontent.com/axkr/symja_android_library/master/symja_android_library/doc/functions/Expand.md">Expand
   *     documentation</a>
   */
  public static final IBuiltInSymbol Expand = F.initFinalSymbol("Expand", ID.Expand);

  /**
   * ExpandAll(expr) - expands out all positive integer powers and products of sums in `expr`.
   *
   * @see <a
   *     href="https://raw.githubusercontent.com/axkr/symja_android_library/master/symja_android_library/doc/functions/ExpandAll.md">ExpandAll
   *     documentation</a>
   */
  public static final IBuiltInSymbol ExpandAll = F.initFinalSymbol("ExpandAll", ID.ExpandAll);

  /**
   * Expectation(pure-function, data-set) - returns the expected value of the `pure-function` for
   * the given `data-set`.
   *
   * @see <a
   *     href="https://raw.githubusercontent.com/axkr/symja_android_library/master/symja_android_library/doc/functions/Expectation.md">Expectation
   *     documentation</a>
   */
  public static final IBuiltInSymbol Expectation = F.initFinalSymbol("Expectation", ID.Expectation);

  /**
   * Exponent(polynomial, x) - gives the maximum power with which `x` appears in the expanded form
   * of `polynomial`.
   *
   * @see <a
   *     href="https://raw.githubusercontent.com/axkr/symja_android_library/master/symja_android_library/doc/functions/Exponent.md">Exponent
   *     documentation</a>
   */
  public static final IBuiltInSymbol Exponent = F.initFinalSymbol("Exponent", ID.Exponent);

  /**
   * ExponentialDistribution(lambda) - returns an exponential distribution.
   *
   * @see <a
   *     href="https://raw.githubusercontent.com/axkr/symja_android_library/master/symja_android_library/doc/functions/ExponentialDistribution.md">ExponentialDistribution
   *     documentation</a>
   */
  public static final IBuiltInSymbol ExponentialDistribution =
      F.initFinalSymbol("ExponentialDistribution", ID.ExponentialDistribution);

  /**
   * Export("path-to-filename", expression, "WXF") - if the file system is enabled, export the
   * `expression` in WXF format to the "path-to-filename" file.
   *
   * @see <a
   *     href="https://raw.githubusercontent.com/axkr/symja_android_library/master/symja_android_library/doc/functions/Export.md">Export
   *     documentation</a>
   */
  public static final IBuiltInSymbol Export = F.initFinalSymbol("Export", ID.Export);

  public static final IBuiltInSymbol ExportString =
      F.initFinalSymbol("ExportString", ID.ExportString);

  public static final IBuiltInSymbol Expression = F.initFinalSymbol("Expression", ID.Expression);

  /**
   * ExtendedGCD(n1, n2, ...) - computes the extended greatest common divisor of the given integers.
   *
   * @see <a
   *     href="https://raw.githubusercontent.com/axkr/symja_android_library/master/symja_android_library/doc/functions/ExtendedGCD.md">ExtendedGCD
   *     documentation</a>
   */
  public static final IBuiltInSymbol ExtendedGCD = F.initFinalSymbol("ExtendedGCD", ID.ExtendedGCD);

  public static final IBuiltInSymbol Extension = F.initFinalSymbol("Extension", ID.Extension);

  /**
   * Extract(expr, list) - extracts parts of `expr` specified by `list`.
   *
   * @see <a
   *     href="https://raw.githubusercontent.com/axkr/symja_android_library/master/symja_android_library/doc/functions/Extract.md">Extract
   *     documentation</a>
   */
  public static final IBuiltInSymbol Extract = F.initFinalSymbol("Extract", ID.Extract);

  public static final IBuiltInSymbol FRatioDistribution =
      F.initFinalSymbol("FRatioDistribution", ID.FRatioDistribution);

  /**
   * Factor(expr) - factors the polynomial expression `expr`
   *
   * @see <a
   *     href="https://raw.githubusercontent.com/axkr/symja_android_library/master/symja_android_library/doc/functions/Factor.md">Factor
   *     documentation</a>
   */
  public static final IBuiltInSymbol Factor = F.initFinalSymbol("Factor", ID.Factor);

  /**
   * FactorInteger(n) - returns the factorization of `n` as a list of factors and exponents.
   *
   * @see <a
   *     href="https://raw.githubusercontent.com/axkr/symja_android_library/master/symja_android_library/doc/functions/FactorInteger.md">FactorInteger
   *     documentation</a>
   */
  public static final IBuiltInSymbol FactorInteger =
      F.initFinalSymbol("FactorInteger", ID.FactorInteger);

  /**
   * FactorSquareFree(polynomial) - factor the polynomial expression `polynomial` square free.
   *
   * @see <a
   *     href="https://raw.githubusercontent.com/axkr/symja_android_library/master/symja_android_library/doc/functions/FactorSquareFree.md">FactorSquareFree
   *     documentation</a>
   */
  public static final IBuiltInSymbol FactorSquareFree =
      F.initFinalSymbol("FactorSquareFree", ID.FactorSquareFree);

  /**
   * FactorSquareFreeList(polynomial) - get the square free factors of the polynomial expression
   * `polynomial`.
   *
   * @see <a
   *     href="https://raw.githubusercontent.com/axkr/symja_android_library/master/symja_android_library/doc/functions/FactorSquareFreeList.md">FactorSquareFreeList
   *     documentation</a>
   */
  public static final IBuiltInSymbol FactorSquareFreeList =
      F.initFinalSymbol("FactorSquareFreeList", ID.FactorSquareFreeList);

  /**
   * FactorTerms(poly) - pulls out any overall numerical factor in `poly`.
   *
   * @see <a
   *     href="https://raw.githubusercontent.com/axkr/symja_android_library/master/symja_android_library/doc/functions/FactorTerms.md">FactorTerms
   *     documentation</a>
   */
  public static final IBuiltInSymbol FactorTerms = F.initFinalSymbol("FactorTerms", ID.FactorTerms);

  /**
   * Factorial(n) - returns the factorial number of the integer `n`
   *
   * @see <a
   *     href="https://raw.githubusercontent.com/axkr/symja_android_library/master/symja_android_library/doc/functions/Factorial.md">Factorial
   *     documentation</a>
   */
  public static final IBuiltInSymbol Factorial = F.initFinalSymbol("Factorial", ID.Factorial);

  /**
   * Factorial2(n) - returns the double factorial number of the integer `n` as `n*(n-2)*(n-4)...`.
   *
   * @see <a
   *     href="https://raw.githubusercontent.com/axkr/symja_android_library/master/symja_android_library/doc/functions/Factorial2.md">Factorial2
   *     documentation</a>
   */
  public static final IBuiltInSymbol Factorial2 = F.initFinalSymbol("Factorial2", ID.Factorial2);

  public static final IBuiltInSymbol FactorialPower =
      F.initFinalSymbol("FactorialPower", ID.FactorialPower);

  /**
   * False - the constant `False` represents the boolean value **false**
   *
   * @see <a
   *     href="https://raw.githubusercontent.com/axkr/symja_android_library/master/symja_android_library/doc/functions/False.md">False
   *     documentation</a>
   */
  public static final IBuiltInSymbol False = F.initFinalSymbol("False", ID.False);

  /**
   * Fibonacci(n) - returns the Fibonacci number of the integer `n`
   *
   * @see <a
   *     href="https://raw.githubusercontent.com/axkr/symja_android_library/master/symja_android_library/doc/functions/Fibonacci.md">Fibonacci
   *     documentation</a>
   */
  public static final IBuiltInSymbol Fibonacci = F.initFinalSymbol("Fibonacci", ID.Fibonacci);

  public static final IBuiltInSymbol File = F.initFinalSymbol("File", ID.File);

  public static final IBuiltInSymbol FileNameJoin =
      F.initFinalSymbol("FileNameJoin", ID.FileNameJoin);

  public static final IBuiltInSymbol FileNameTake =
      F.initFinalSymbol("FileNameTake", ID.FileNameTake);

  /**
   * FileNames( ) - returns a list with the filenames in the current working folder..
   *
   * @see <a
   *     href="https://raw.githubusercontent.com/axkr/symja_android_library/master/symja_android_library/doc/functions/FileNames.md">FileNames
   *     documentation</a>
   */
  public static final IBuiltInSymbol FileNames = F.initFinalSymbol("FileNames", ID.FileNames);

  /**
   * FilePrint(file) - prints the raw contents of `file`.
   *
   * @see <a
   *     href="https://raw.githubusercontent.com/axkr/symja_android_library/master/symja_android_library/doc/functions/FilePrint.md">FilePrint
   *     documentation</a>
   */
  public static final IBuiltInSymbol FilePrint = F.initFinalSymbol("FilePrint", ID.FilePrint);

  /**
   * FilterRules(list-of-option-rules, list-of-rules) - filter the `list-of-option-rules` by
   * `list-of-rules`or `list-of-symbols`.
   *
   * @see <a
   *     href="https://raw.githubusercontent.com/axkr/symja_android_library/master/symja_android_library/doc/functions/FilterRules.md">FilterRules
   *     documentation</a>
   */
  public static final IBuiltInSymbol FilterRules = F.initFinalSymbol("FilterRules", ID.FilterRules);

  /**
   * FindClusters(list-of-data-points, k) - Clustering algorithm based on David Arthur and Sergei
   * Vassilvitski k-means++ algorithm. Create `k` number of clusters to split the
   * `list-of-data-points` into.
   *
   * @see <a
   *     href="https://raw.githubusercontent.com/axkr/symja_android_library/master/symja_android_library/doc/functions/FindClusters.md">FindClusters
   *     documentation</a>
   */
  public static final IBuiltInSymbol FindClusters =
      F.initFinalSymbol("FindClusters", ID.FindClusters);

  public static final IBuiltInSymbol FindEdgeCover =
      F.initFinalSymbol("FindEdgeCover", ID.FindEdgeCover);

  /**
   * FindEulerianCycle(graph) - find an eulerian cycle in the `graph`.
   *
   * @see <a
   *     href="https://raw.githubusercontent.com/axkr/symja_android_library/master/symja_android_library/doc/functions/FindEulerianCycle.md">FindEulerianCycle
   *     documentation</a>
   */
  public static final IBuiltInSymbol FindEulerianCycle =
      F.initFinalSymbol("FindEulerianCycle", ID.FindEulerianCycle);

  /**
   * FindFit(list-of-data-points, function, parameters, variable) - solve a least squares problem
   * using the Levenberg-Marquardt algorithm.
   *
   * @see <a
   *     href="https://raw.githubusercontent.com/axkr/symja_android_library/master/symja_android_library/doc/functions/FindFit.md">FindFit
   *     documentation</a>
   */
  public static final IBuiltInSymbol FindFit = F.initFinalSymbol("FindFit", ID.FindFit);

  public static final IBuiltInSymbol FindGraphCommunities =
      F.initFinalSymbol("FindGraphCommunities", ID.FindGraphCommunities);

  /**
   * FindHamiltonianCycle(graph) - find an hamiltonian cycle in the `graph`.
   *
   * @see <a
   *     href="https://raw.githubusercontent.com/axkr/symja_android_library/master/symja_android_library/doc/functions/FindHamiltonianCycle.md">FindHamiltonianCycle
   *     documentation</a>
   */
  public static final IBuiltInSymbol FindHamiltonianCycle =
      F.initFinalSymbol("FindHamiltonianCycle", ID.FindHamiltonianCycle);

  public static final IBuiltInSymbol FindIndependentEdgeSet =
      F.initFinalSymbol("FindIndependentEdgeSet", ID.FindIndependentEdgeSet);

  public static final IBuiltInSymbol FindIndependentVertexSet =
      F.initFinalSymbol("FindIndependentVertexSet", ID.FindIndependentVertexSet);

  /**
   * FindInstance(equations, vars) - attempts to find one solution which solves the `equations` for
   * the variables `vars`.
   *
   * @see <a
   *     href="https://raw.githubusercontent.com/axkr/symja_android_library/master/symja_android_library/doc/functions/FindInstance.md">FindInstance
   *     documentation</a>
   */
  public static final IBuiltInSymbol FindInstance =
      F.initFinalSymbol("FindInstance", ID.FindInstance);

  /**
   * FindPermutation(list1, list2) - create a `Cycles({{...},{...}, ...})` permutation expression,
   * for two lists whose arguments are the same but may be differently arranged.
   *
   * @see <a
   *     href="https://raw.githubusercontent.com/axkr/symja_android_library/master/symja_android_library/doc/functions/FindPermutation.md">FindPermutation
   *     documentation</a>
   */
  public static final IBuiltInSymbol FindPermutation =
      F.initFinalSymbol("FindPermutation", ID.FindPermutation);

  /**
   * FindRoot(f, {x, xmin, xmax}) - searches for a numerical root of `f` for the variable `x`, in
   * the range `xmin` to `xmax`.
   *
   * @see <a
   *     href="https://raw.githubusercontent.com/axkr/symja_android_library/master/symja_android_library/doc/functions/FindRoot.md">FindRoot
   *     documentation</a>
   */
  public static final IBuiltInSymbol FindRoot = F.initFinalSymbol("FindRoot", ID.FindRoot);

  /**
   * FindShortestPath(graph, source, destination) - find a shortest path in the `graph` from
   * `source` to `destination`.
   *
   * @see <a
   *     href="https://raw.githubusercontent.com/axkr/symja_android_library/master/symja_android_library/doc/functions/FindShortestPath.md">FindShortestPath
   *     documentation</a>
   */
  public static final IBuiltInSymbol FindShortestPath =
      F.initFinalSymbol("FindShortestPath", ID.FindShortestPath);

  /**
   * FindShortestTour({{p11, p12}, {p21, p22}, {p31, p32}, ...}) - find a shortest tour in the
   * `graph` with minimum `EuclideanDistance`.
   *
   * @see <a
   *     href="https://raw.githubusercontent.com/axkr/symja_android_library/master/symja_android_library/doc/functions/FindShortestTour.md">FindShortestTour
   *     documentation</a>
   */
  public static final IBuiltInSymbol FindShortestTour =
      F.initFinalSymbol("FindShortestTour", ID.FindShortestTour);

  /**
   * FindSpanningTree(graph) - find the minimum spanning tree in the `graph`.
   *
   * @see <a
   *     href="https://raw.githubusercontent.com/axkr/symja_android_library/master/symja_android_library/doc/functions/FindSpanningTree.md">FindSpanningTree
   *     documentation</a>
   */
  public static final IBuiltInSymbol FindSpanningTree =
      F.initFinalSymbol("FindSpanningTree", ID.FindSpanningTree);

  /**
   * FindVertexCover(graph) - algorithm to find a vertex cover for a `graph`. A vertex cover is a
   * set of vertices that touches all the edges in the graph.
   *
   * @see <a
   *     href="https://raw.githubusercontent.com/axkr/symja_android_library/master/symja_android_library/doc/functions/FindVertexCover.md">FindVertexCover
   *     documentation</a>
   */
  public static final IBuiltInSymbol FindVertexCover =
      F.initFinalSymbol("FindVertexCover", ID.FindVertexCover);

  /**
   * First(expr) - returns the first element in `expr`.
   *
   * @see <a
   *     href="https://raw.githubusercontent.com/axkr/symja_android_library/master/symja_android_library/doc/functions/First.md">First
   *     documentation</a>
   */
  public static final IBuiltInSymbol First = F.initFinalSymbol("First", ID.First);

  /**
   * FirstCase({arg1, arg2, ...}, pattern-matcher) - returns the first of the elements `argi` for
   * which `pattern-matcher` is matching.
   *
   * @see <a
   *     href="https://raw.githubusercontent.com/axkr/symja_android_library/master/symja_android_library/doc/functions/FirstCase.md">FirstCase
   *     documentation</a>
   */
  public static final IBuiltInSymbol FirstCase = F.initFinalSymbol("FirstCase", ID.FirstCase);

  /**
   * FirstPosition(expression, pattern-matcher) - returns the first subexpression of `expression`
   * for which `pattern-matcher` is matching.
   *
   * @see <a
   *     href="https://raw.githubusercontent.com/axkr/symja_android_library/master/symja_android_library/doc/functions/FirstPosition.md">FirstPosition
   *     documentation</a>
   */
  public static final IBuiltInSymbol FirstPosition =
      F.initFinalSymbol("FirstPosition", ID.FirstPosition);

  /**
   * Fit(list-of-data-points, degree, variable) - solve a least squares problem using the
   * Levenberg-Marquardt algorithm.
   *
   * @see <a
   *     href="https://raw.githubusercontent.com/axkr/symja_android_library/master/symja_android_library/doc/functions/Fit.md">Fit
   *     documentation</a>
   */
  public static final IBuiltInSymbol Fit = F.initFinalSymbol("Fit", ID.Fit);

  /**
   * FittedModel( ) - `FittedModel`holds the model generated with `LinearModelFit`
   *
   * @see <a
   *     href="https://raw.githubusercontent.com/axkr/symja_android_library/master/symja_android_library/doc/functions/FittedModel.md">FittedModel
   *     documentation</a>
   */
  public static final IBuiltInSymbol FittedModel = F.initFinalSymbol("FittedModel", ID.FittedModel);

  /**
   * FiveNum({dataset}) - the Tuckey five-number summary is a set of descriptive statistics that
   * provide information about a `dataset`. It consists of the five most important sample
   * percentiles:
   *
   * @see <a
   *     href="https://raw.githubusercontent.com/axkr/symja_android_library/master/symja_android_library/doc/functions/FiveNum.md">FiveNum
   *     documentation</a>
   */
  public static final IBuiltInSymbol FiveNum = F.initFinalSymbol("FiveNum", ID.FiveNum);

  /**
   * FixedPoint(f, expr) - starting with `expr`, iteratively applies `f` until the result no longer
   * changes.
   *
   * @see <a
   *     href="https://raw.githubusercontent.com/axkr/symja_android_library/master/symja_android_library/doc/functions/FixedPoint.md">FixedPoint
   *     documentation</a>
   */
  public static final IBuiltInSymbol FixedPoint = F.initFinalSymbol("FixedPoint", ID.FixedPoint);

  /**
   * FixedPointList(f, expr) - starting with `expr`, iteratively applies `f` until the result no
   * longer changes, and returns a list of all intermediate results.
   *
   * @see <a
   *     href="https://raw.githubusercontent.com/axkr/symja_android_library/master/symja_android_library/doc/functions/FixedPointList.md">FixedPointList
   *     documentation</a>
   */
  public static final IBuiltInSymbol FixedPointList =
      F.initFinalSymbol("FixedPointList", ID.FixedPointList);

  /**
   * Flat - is an attribute that specifies that nested occurrences of a function should be
   * automatically flattened.
   *
   * @see <a
   *     href="https://raw.githubusercontent.com/axkr/symja_android_library/master/symja_android_library/doc/functions/Flat.md">Flat
   *     documentation</a>
   */
  public static final IBuiltInSymbol Flat = F.initFinalSymbol("Flat", ID.Flat);

  public static final IBuiltInSymbol FlatTopWindow =
      F.initFinalSymbol("FlatTopWindow", ID.FlatTopWindow);

  /**
   * Flatten(expr) - flattens out nested lists in `expr`.
   *
   * @see <a
   *     href="https://raw.githubusercontent.com/axkr/symja_android_library/master/symja_android_library/doc/functions/Flatten.md">Flatten
   *     documentation</a>
   */
  public static final IBuiltInSymbol Flatten = F.initFinalSymbol("Flatten", ID.Flatten);

  /**
   * FlattenAt(expr, position) - flattens out nested lists at the given `position` in `expr`.
   *
   * @see <a
   *     href="https://raw.githubusercontent.com/axkr/symja_android_library/master/symja_android_library/doc/functions/FlattenAt.md">FlattenAt
   *     documentation</a>
   */
  public static final IBuiltInSymbol FlattenAt = F.initFinalSymbol("FlattenAt", ID.FlattenAt);

  public static final IBuiltInSymbol Float = F.initFinalSymbol("Float", ID.Float);

  /**
   * Floor(expr) - gives the smallest integer less than or equal `expr`.
   *
   * @see <a
   *     href="https://raw.githubusercontent.com/axkr/symja_android_library/master/symja_android_library/doc/functions/Floor.md">Floor
   *     documentation</a>
   */
  public static final IBuiltInSymbol Floor = F.initFinalSymbol("Floor", ID.Floor);

  /**
   * Fold[f, x, {a, b}] - returns `f[f[x, a], b]`, and this nesting continues for lists of arbitrary
   * length.
   *
   * @see <a
   *     href="https://raw.githubusercontent.com/axkr/symja_android_library/master/symja_android_library/doc/functions/Fold.md">Fold
   *     documentation</a>
   */
  public static final IBuiltInSymbol Fold = F.initFinalSymbol("Fold", ID.Fold);

  /**
   * FoldList[f, x, {a, b}] - returns `{x, f[x, a], f[f[x, a], b]}`
   *
   * @see <a
   *     href="https://raw.githubusercontent.com/axkr/symja_android_library/master/symja_android_library/doc/functions/FoldList.md">FoldList
   *     documentation</a>
   */
  public static final IBuiltInSymbol FoldList = F.initFinalSymbol("FoldList", ID.FoldList);

  /**
   * For(start, test, incr, body) - evaluates `start`, and then iteratively `body` and `incr` as
   * long as test evaluates to `True`.
   *
   * @see <a
   *     href="https://raw.githubusercontent.com/axkr/symja_android_library/master/symja_android_library/doc/functions/For.md">For
   *     documentation</a>
   */
  public static final IBuiltInSymbol For = F.initFinalSymbol("For", ID.For);

  public static final IBuiltInSymbol ForAll = F.initFinalSymbol("ForAll", ID.ForAll);

  /**
   * Fourier(vector-of-complex-numbers) - Discrete Fourier transform of a
   * `vector-of-complex-numbers`. Fourier transform is restricted to vectors with length of power of
   * 2.
   *
   * @see <a
   *     href="https://raw.githubusercontent.com/axkr/symja_android_library/master/symja_android_library/doc/functions/Fourier.md">Fourier
   *     documentation</a>
   */
  public static final IBuiltInSymbol Fourier = F.initFinalSymbol("Fourier", ID.Fourier);

  /**
   * FourierMatrix(n) - gives a fourier matrix with the dimension `n`.
   *
   * @see <a
   *     href="https://raw.githubusercontent.com/axkr/symja_android_library/master/symja_android_library/doc/functions/FourierMatrix.md">FourierMatrix
   *     documentation</a>
   */
  public static final IBuiltInSymbol FourierMatrix =
      F.initFinalSymbol("FourierMatrix", ID.FourierMatrix);

  /**
   * FractionalPart(number) - get the fractional part of a `number`.
   *
   * @see <a
   *     href="https://raw.githubusercontent.com/axkr/symja_android_library/master/symja_android_library/doc/functions/FractionalPart.md">FractionalPart
   *     documentation</a>
   */
  public static final IBuiltInSymbol FractionalPart =
      F.initFinalSymbol("FractionalPart", ID.FractionalPart);

  /**
   * FrechetDistribution(a,b) - returns a Frechet distribution.
   *
   * @see <a
   *     href="https://raw.githubusercontent.com/axkr/symja_android_library/master/symja_android_library/doc/functions/FrechetDistribution.md">FrechetDistribution
   *     documentation</a>
   */
  public static final IBuiltInSymbol FrechetDistribution =
      F.initFinalSymbol("FrechetDistribution", ID.FrechetDistribution);

  /**
   * FreeQ(`expr`, `x`) - returns 'True' if `expr` does not contain the expression `x`.
   *
   * @see <a
   *     href="https://raw.githubusercontent.com/axkr/symja_android_library/master/symja_android_library/doc/functions/FreeQ.md">FreeQ
   *     documentation</a>
   */
  public static final IBuiltInSymbol FreeQ = F.initFinalSymbol("FreeQ", ID.FreeQ);

  public static final IBuiltInSymbol FresnelC = F.initFinalSymbol("FresnelC", ID.FresnelC);

  public static final IBuiltInSymbol FresnelS = F.initFinalSymbol("FresnelS", ID.FresnelS);

  /**
   * FrobeniusNumber({a1, ... ,aN}) - returns the Frobenius number of the nonnegative integers `{a1,
   * ... ,aN}`
   *
   * @see <a
   *     href="https://raw.githubusercontent.com/axkr/symja_android_library/master/symja_android_library/doc/functions/FrobeniusNumber.md">FrobeniusNumber
   *     documentation</a>
   */
  public static final IBuiltInSymbol FrobeniusNumber =
      F.initFinalSymbol("FrobeniusNumber", ID.FrobeniusNumber);

  /**
   * FrobeniusSolve({a1, ... ,aN}, M) - get a list of solutions for the Frobenius equation given by
   * the list of integers `{a1, ... ,aN}` and the non-negative integer `M`.
   *
   * @see <a
   *     href="https://raw.githubusercontent.com/axkr/symja_android_library/master/symja_android_library/doc/functions/FrobeniusSolve.md">FrobeniusSolve
   *     documentation</a>
   */
  public static final IBuiltInSymbol FrobeniusSolve =
      F.initFinalSymbol("FrobeniusSolve", ID.FrobeniusSolve);

  /**
   * FromCharacterCode({ch1, ch2, ...}) - converts the `ch1, ch2,...` character codes into a string
   * of corresponding characters.
   *
   * @see <a
   *     href="https://raw.githubusercontent.com/axkr/symja_android_library/master/symja_android_library/doc/functions/FromCharacterCode.md">FromCharacterCode
   *     documentation</a>
   */
  public static final IBuiltInSymbol FromCharacterCode =
      F.initFinalSymbol("FromCharacterCode", ID.FromCharacterCode);

  /**
   * FromContinuedFraction({n1, n2, ...}) - reconstructs a number from the list of its continued
   * fraction terms `{n1, n2, ...}`.
   *
   * @see <a
   *     href="https://raw.githubusercontent.com/axkr/symja_android_library/master/symja_android_library/doc/functions/FromContinuedFraction.md">FromContinuedFraction
   *     documentation</a>
   */
  public static final IBuiltInSymbol FromContinuedFraction =
      F.initFinalSymbol("FromContinuedFraction", ID.FromContinuedFraction);

  /**
   * FromDigits(list) - creates an expression from the list of digits for radix `10`.
   *
   * @see <a
   *     href="https://raw.githubusercontent.com/axkr/symja_android_library/master/symja_android_library/doc/functions/FromDigits.md">FromDigits
   *     documentation</a>
   */
  public static final IBuiltInSymbol FromDigits = F.initFinalSymbol("FromDigits", ID.FromDigits);

  /**
   * FromLetterNumber(number) - get the corresponding characters from the English alphabet.
   *
   * @see <a
   *     href="https://raw.githubusercontent.com/axkr/symja_android_library/master/symja_android_library/doc/functions/FromLetterNumber.md">FromLetterNumber
   *     documentation</a>
   */
  public static final IBuiltInSymbol FromLetterNumber =
      F.initFinalSymbol("FromLetterNumber", ID.FromLetterNumber);

  /**
   * FromPolarCoordinates({r, t}) - return the cartesian coordinates for the polar coordinates `{r,
   * t}`.
   *
   * @see <a
   *     href="https://raw.githubusercontent.com/axkr/symja_android_library/master/symja_android_library/doc/functions/FromPolarCoordinates.md">FromPolarCoordinates
   *     documentation</a>
   */
  public static final IBuiltInSymbol FromPolarCoordinates =
      F.initFinalSymbol("FromPolarCoordinates", ID.FromPolarCoordinates);

  public static final IBuiltInSymbol Full = F.initFinalSymbol("Full", ID.Full);

  /**
   * FullForm(expression) - shows the internal representation of the given `expression`.
   *
   * @see <a
   *     href="https://raw.githubusercontent.com/axkr/symja_android_library/master/symja_android_library/doc/functions/FullForm.md">FullForm
   *     documentation</a>
   */
  public static final IBuiltInSymbol FullForm = F.initFinalSymbol("FullForm", ID.FullForm);

  /**
   * FullSimplify(expr) - works like `Simplify` but additionally tries some `FunctionExpand` rule
   * transformations to simplify `expr`.
   *
   * @see <a
   *     href="https://raw.githubusercontent.com/axkr/symja_android_library/master/symja_android_library/doc/functions/FullSimplify.md">FullSimplify
   *     documentation</a>
   */
  public static final IBuiltInSymbol FullSimplify =
      F.initFinalSymbol("FullSimplify", ID.FullSimplify);

  /**
   * Function(body) - represents a pure function with parameters `#1`, `#2`....
   *
   * @see <a
   *     href="https://raw.githubusercontent.com/axkr/symja_android_library/master/symja_android_library/doc/functions/Function.md">Function
   *     documentation</a>
   */
  public static final IBuiltInSymbol Function = F.initFinalSymbol("Function", ID.Function);

  /**
   * FunctionExpand(expression) - expands the special function `expression`. `FunctionExpand`
   * expands simple nested radicals.
   *
   * @see <a
   *     href="https://raw.githubusercontent.com/axkr/symja_android_library/master/symja_android_library/doc/functions/FunctionExpand.md">FunctionExpand
   *     documentation</a>
   */
  public static final IBuiltInSymbol FunctionExpand =
      F.initFinalSymbol("FunctionExpand", ID.FunctionExpand);

  public static final IBuiltInSymbol FunctionRange =
      F.initFinalSymbol("FunctionRange", ID.FunctionRange);

  /**
   * FunctionURL(built-in-symbol) - returns the GitHub URL of the `built-in-symbol` implementation
   * in the [Symja GitHub repository](https://github.com/axkr/symja_android_library).
   *
   * @see <a
   *     href="https://raw.githubusercontent.com/axkr/symja_android_library/master/symja_android_library/doc/functions/FunctionURL.md">FunctionURL
   *     documentation</a>
   */
  public static final IBuiltInSymbol FunctionURL = F.initFinalSymbol("FunctionURL", ID.FunctionURL);

  /**
   * GCD(n1, n2, ...) - computes the greatest common divisor of the given integers.
   *
   * @see <a
   *     href="https://raw.githubusercontent.com/axkr/symja_android_library/master/symja_android_library/doc/functions/GCD.md">GCD
   *     documentation</a>
   */
  public static final IBuiltInSymbol GCD = F.initFinalSymbol("GCD", ID.GCD);

  /**
   * Gamma(z) - is the gamma function on the complex number `z`.
   *
   * @see <a
   *     href="https://raw.githubusercontent.com/axkr/symja_android_library/master/symja_android_library/doc/functions/Gamma.md">Gamma
   *     documentation</a>
   */
  public static final IBuiltInSymbol Gamma = F.initFinalSymbol("Gamma", ID.Gamma);

  /**
   * GammaDistribution(a,b) - returns a gamma distribution.
   *
   * @see <a
   *     href="https://raw.githubusercontent.com/axkr/symja_android_library/master/symja_android_library/doc/functions/GammaDistribution.md">GammaDistribution
   *     documentation</a>
   */
  public static final IBuiltInSymbol GammaDistribution =
      F.initFinalSymbol("GammaDistribution", ID.GammaDistribution);

  public static final IBuiltInSymbol GammaRegularized =
      F.initFinalSymbol("GammaRegularized", ID.GammaRegularized);

  /**
   * Gather(list, test) - gathers leaves of `list` into sub lists of items that are the same
   * according to `test`.
   *
   * @see <a
   *     href="https://raw.githubusercontent.com/axkr/symja_android_library/master/symja_android_library/doc/functions/Gather.md">Gather
   *     documentation</a>
   */
  public static final IBuiltInSymbol Gather = F.initFinalSymbol("Gather", ID.Gather);

  /**
   * GatherBy(list, f) - gathers leaves of `list` into sub lists of items whose image under `f`
   * identical.
   *
   * @see <a
   *     href="https://raw.githubusercontent.com/axkr/symja_android_library/master/symja_android_library/doc/functions/GatherBy.md">GatherBy
   *     documentation</a>
   */
  public static final IBuiltInSymbol GatherBy = F.initFinalSymbol("GatherBy", ID.GatherBy);

  public static final IBuiltInSymbol GaussianIntegers =
      F.initFinalSymbol("GaussianIntegers", ID.GaussianIntegers);

  public static final IBuiltInSymbol GaussianMatrix =
      F.initFinalSymbol("GaussianMatrix", ID.GaussianMatrix);

  public static final IBuiltInSymbol GaussianWindow =
      F.initFinalSymbol("GaussianWindow", ID.GaussianWindow);

  /**
   * GegenbauerC(n, a, x) - returns the GegenbauerC polynomial.
   *
   * @see <a
   *     href="https://raw.githubusercontent.com/axkr/symja_android_library/master/symja_android_library/doc/functions/GegenbauerC.md">GegenbauerC
   *     documentation</a>
   */
  public static final IBuiltInSymbol GegenbauerC = F.initFinalSymbol("GegenbauerC", ID.GegenbauerC);

  public static final IBuiltInSymbol General = F.initFinalSymbol("General", ID.General);

  /**
   * GeoDistance({latitude1,longitude1}, {latitude2,longitude2}) - returns the geodesic distance
   * between `{latitude1,longitude1}` and `{latitude2,longitude2}`.
   *
   * @see <a
   *     href="https://raw.githubusercontent.com/axkr/symja_android_library/master/symja_android_library/doc/functions/GeoDistance.md">GeoDistance
   *     documentation</a>
   */
  public static final IBuiltInSymbol GeoDistance = F.initFinalSymbol("GeoDistance", ID.GeoDistance);

  public static final IBuiltInSymbol GeoPosition = F.initFinalSymbol("GeoPosition", ID.GeoPosition);

  public static final IBuiltInSymbol GeodesyData = F.initFinalSymbol("GeodesyData", ID.GeodesyData);

  /**
   * GeometricDistribution(p) - returns a geometric distribution.
   *
   * @see <a
   *     href="https://raw.githubusercontent.com/axkr/symja_android_library/master/symja_android_library/doc/functions/GeometricDistribution.md">GeometricDistribution
   *     documentation</a>
   */
  public static final IBuiltInSymbol GeometricDistribution =
      F.initFinalSymbol("GeometricDistribution", ID.GeometricDistribution);

  /**
   * GeometricMean({a, b, c,...}) - returns the geometric mean of `{a, b, c,...}`.
   *
   * @see <a
   *     href="https://raw.githubusercontent.com/axkr/symja_android_library/master/symja_android_library/doc/functions/GeometricMean.md">GeometricMean
   *     documentation</a>
   */
  public static final IBuiltInSymbol GeometricMean =
      F.initFinalSymbol("GeometricMean", ID.GeometricMean);

  public static final IBuiltInSymbol GeometricTransformation =
      F.initFinalSymbol("GeometricTransformation", ID.GeometricTransformation);

  /**
   * Get("path-to-package-file-name") - load the package defined in `path-to-package-file-name`.
   *
   * @see <a
   *     href="https://raw.githubusercontent.com/axkr/symja_android_library/master/symja_android_library/doc/functions/Get.md">Get
   *     documentation</a>
   */
  public static final IBuiltInSymbol Get = F.initFinalSymbol("Get", ID.Get);

  /**
   * Glaisher - Glaisher constant.
   *
   * @see <a
   *     href="https://raw.githubusercontent.com/axkr/symja_android_library/master/symja_android_library/doc/functions/Glaisher.md">Glaisher
   *     documentation</a>
   */
  public static final IBuiltInSymbol Glaisher = F.initFinalSymbol("Glaisher", ID.Glaisher);

  public static final IBuiltInSymbol GoldenAngle = F.initFinalSymbol("GoldenAngle", ID.GoldenAngle);

  /**
   * GoldenRatio - is the golden ratio `(1+Sqrt(5))/2`.
   *
   * @see <a
   *     href="https://raw.githubusercontent.com/axkr/symja_android_library/master/symja_android_library/doc/functions/GoldenRatio.md">GoldenRatio
   *     documentation</a>
   */
  public static final IBuiltInSymbol GoldenRatio = F.initFinalSymbol("GoldenRatio", ID.GoldenRatio);

  public static final IBuiltInSymbol GompertzMakehamDistribution =
      F.initFinalSymbol("GompertzMakehamDistribution", ID.GompertzMakehamDistribution);

  /**
   * Grad(function, list-of-variables) - gives the gradient of the function.
   *
   * @see <a
   *     href="https://raw.githubusercontent.com/axkr/symja_android_library/master/symja_android_library/doc/functions/Grad.md">Grad
   *     documentation</a>
   */
  public static final IBuiltInSymbol Grad = F.initFinalSymbol("Grad", ID.Grad);

  /**
   * Graph({edge1,...,edgeN}) - create a graph from the given edges `edge1,...,edgeN`.
   *
   * @see <a
   *     href="https://raw.githubusercontent.com/axkr/symja_android_library/master/symja_android_library/doc/functions/Graph.md">Graph
   *     documentation</a>
   */
  public static final IBuiltInSymbol Graph = F.initFinalSymbol("Graph", ID.Graph);

  /**
   * GraphCenter(graph) - compute the `graph` center. The center of a `graph` is the set of vertices
   * of graph eccentricity equal to the `graph` radius.
   *
   * @see <a
   *     href="https://raw.githubusercontent.com/axkr/symja_android_library/master/symja_android_library/doc/functions/GraphCenter.md">GraphCenter
   *     documentation</a>
   */
  public static final IBuiltInSymbol GraphCenter = F.initFinalSymbol("GraphCenter", ID.GraphCenter);

  public static final IBuiltInSymbol GraphData = F.initFinalSymbol("GraphData", ID.GraphData);

  /**
   * GraphDiameter(graph) - return the diameter of the `graph`.
   *
   * @see <a
   *     href="https://raw.githubusercontent.com/axkr/symja_android_library/master/symja_android_library/doc/functions/GraphDiameter.md">GraphDiameter
   *     documentation</a>
   */
  public static final IBuiltInSymbol GraphDiameter =
      F.initFinalSymbol("GraphDiameter", ID.GraphDiameter);

  /**
   * GraphPeriphery(graph) - compute the `graph` periphery. The periphery of a `graph` is the set of
   * vertices of graph eccentricity equal to the graph diameter.
   *
   * @see <a
   *     href="https://raw.githubusercontent.com/axkr/symja_android_library/master/symja_android_library/doc/functions/GraphPeriphery.md">GraphPeriphery
   *     documentation</a>
   */
  public static final IBuiltInSymbol GraphPeriphery =
      F.initFinalSymbol("GraphPeriphery", ID.GraphPeriphery);

  /**
   * GraphQ(expr) - test if `expr` is a graph object.
   *
   * @see <a
   *     href="https://raw.githubusercontent.com/axkr/symja_android_library/master/symja_android_library/doc/functions/GraphQ.md">GraphQ
   *     documentation</a>
   */
  public static final IBuiltInSymbol GraphQ = F.initFinalSymbol("GraphQ", ID.GraphQ);

  /**
   * GraphRadius(graph) - return the radius of the `graph`.
   *
   * @see <a
   *     href="https://raw.githubusercontent.com/axkr/symja_android_library/master/symja_android_library/doc/functions/GraphRadius.md">GraphRadius
   *     documentation</a>
   */
  public static final IBuiltInSymbol GraphRadius = F.initFinalSymbol("GraphRadius", ID.GraphRadius);

  public static final IBuiltInSymbol GraphUnion = F.initFinalSymbol("GraphUnion", ID.GraphUnion);

  public static final IBuiltInSymbol Graphics = F.initFinalSymbol("Graphics", ID.Graphics);

  public static final IBuiltInSymbol Graphics3D = F.initFinalSymbol("Graphics3D", ID.Graphics3D);

  public static final IBuiltInSymbol GraphicsComplex =
      F.initFinalSymbol("GraphicsComplex", ID.GraphicsComplex);

  public static final IBuiltInSymbol GraphicsGroup =
      F.initFinalSymbol("GraphicsGroup", ID.GraphicsGroup);

  public static final IBuiltInSymbol Gray = F.initFinalSymbol("Gray", ID.Gray);

  public static final IBuiltInSymbol GrayLevel = F.initFinalSymbol("GrayLevel", ID.GrayLevel);

  /**
   * Greater(x, y) - yields `True` if `x` is known to be greater than `y`.
   *
   * @see <a
   *     href="https://raw.githubusercontent.com/axkr/symja_android_library/master/symja_android_library/doc/functions/Greater.md">Greater
   *     documentation</a>
   */
  public static final IBuiltInSymbol Greater = F.initFinalSymbol("Greater", ID.Greater);

  /**
   * GreaterEqual(x, y) - yields `True` if `x` is known to be greater than or equal to `y`.
   *
   * @see <a
   *     href="https://raw.githubusercontent.com/axkr/symja_android_library/master/symja_android_library/doc/functions/GreaterEqual.md">GreaterEqual
   *     documentation</a>
   */
  public static final IBuiltInSymbol GreaterEqual =
      F.initFinalSymbol("GreaterEqual", ID.GreaterEqual);

  public static final IBuiltInSymbol Green = F.initFinalSymbol("Green", ID.Green);

  /**
   * GroebnerBasis({polynomial-list},{variable-list}) - returns a Gröbner basis for the
   * `polynomial-list` and `variable-list`.
   *
   * @see <a
   *     href="https://raw.githubusercontent.com/axkr/symja_android_library/master/symja_android_library/doc/functions/GroebnerBasis.md">GroebnerBasis
   *     documentation</a>
   */
  public static final IBuiltInSymbol GroebnerBasis =
      F.initFinalSymbol("GroebnerBasis", ID.GroebnerBasis);

  /**
   * GroupBy(list, head) - return an association where the elements of `list` are grouped by
   * `head(element)`
   *
   * @see <a
   *     href="https://raw.githubusercontent.com/axkr/symja_android_library/master/symja_android_library/doc/functions/GroupBy.md">GroupBy
   *     documentation</a>
   */
  public static final IBuiltInSymbol GroupBy = F.initFinalSymbol("GroupBy", ID.GroupBy);

  public static final IBuiltInSymbol Gudermannian =
      F.initFinalSymbol("Gudermannian", ID.Gudermannian);

  /**
   * GumbelDistribution(a, b) - returns a Gumbel distribution.
   *
   * @see <a
   *     href="https://raw.githubusercontent.com/axkr/symja_android_library/master/symja_android_library/doc/functions/GumbelDistribution.md">GumbelDistribution
   *     documentation</a>
   */
  public static final IBuiltInSymbol GumbelDistribution =
      F.initFinalSymbol("GumbelDistribution", ID.GumbelDistribution);

  /**
   * HamiltonianGraphQ(graph) - returns `True` if `graph` is an hamiltonian graph, and `False`
   * otherwise.
   *
   * @see <a
   *     href="https://raw.githubusercontent.com/axkr/symja_android_library/master/symja_android_library/doc/functions/HamiltonianGraphQ.md">HamiltonianGraphQ
   *     documentation</a>
   */
  public static final IBuiltInSymbol HamiltonianGraphQ =
      F.initFinalSymbol("HamiltonianGraphQ", ID.HamiltonianGraphQ);

  /**
   * HammingDistance(a, b) - returns the Hamming distance of `a` and `b`, i.e. the number of
   * different elements.
   *
   * @see <a
   *     href="https://raw.githubusercontent.com/axkr/symja_android_library/master/symja_android_library/doc/functions/HammingDistance.md">HammingDistance
   *     documentation</a>
   */
  public static final IBuiltInSymbol HammingDistance =
      F.initFinalSymbol("HammingDistance", ID.HammingDistance);

  public static final IBuiltInSymbol HammingWindow =
      F.initFinalSymbol("HammingWindow", ID.HammingWindow);

  public static final IBuiltInSymbol HankelH1 = F.initFinalSymbol("HankelH1", ID.HankelH1);

  public static final IBuiltInSymbol HankelH2 = F.initFinalSymbol("HankelH2", ID.HankelH2);

  public static final IBuiltInSymbol HannWindow = F.initFinalSymbol("HannWindow", ID.HannWindow);

  /**
   * HarmonicMean({a, b, c,...}) - returns the harmonic mean of `{a, b, c,...}`.
   *
   * @see <a
   *     href="https://raw.githubusercontent.com/axkr/symja_android_library/master/symja_android_library/doc/functions/HarmonicMean.md">HarmonicMean
   *     documentation</a>
   */
  public static final IBuiltInSymbol HarmonicMean =
      F.initFinalSymbol("HarmonicMean", ID.HarmonicMean);

  /**
   * HarmonicNumber(n) - returns the `n`th harmonic number.
   *
   * @see <a
   *     href="https://raw.githubusercontent.com/axkr/symja_android_library/master/symja_android_library/doc/functions/HarmonicNumber.md">HarmonicNumber
   *     documentation</a>
   */
  public static final IBuiltInSymbol HarmonicNumber =
      F.initFinalSymbol("HarmonicNumber", ID.HarmonicNumber);

  /**
   * Haversine(z) - returns the haversine function of `z`.
   *
   * @see <a
   *     href="https://raw.githubusercontent.com/axkr/symja_android_library/master/symja_android_library/doc/functions/Haversine.md">Haversine
   *     documentation</a>
   */
  public static final IBuiltInSymbol Haversine = F.initFinalSymbol("Haversine", ID.Haversine);

  /**
   * Head(expr) - returns the head of the expression or atom `expr`.
   *
   * @see <a
   *     href="https://raw.githubusercontent.com/axkr/symja_android_library/master/symja_android_library/doc/functions/Head.md">Head
   *     documentation</a>
   */
  public static final IBuiltInSymbol Head = F.initFinalSymbol("Head", ID.Head);

  public static final IBuiltInSymbol Heads = F.initFinalSymbol("Heads", ID.Heads);

  /**
   * HeavisideTheta(expr1, expr2, ... exprN) - returns `1` if all `expr1, expr2, ... exprN` are
   * positive and `0` if one of the `expr1, expr2, ... exprN` is negative. `HeavisideTheta(0)`
   * returns unevaluated as `HeavisideTheta(0)`.
   *
   * @see <a
   *     href="https://raw.githubusercontent.com/axkr/symja_android_library/master/symja_android_library/doc/functions/HeavisideTheta.md">HeavisideTheta
   *     documentation</a>
   */
  public static final IBuiltInSymbol HeavisideTheta =
      F.initFinalSymbol("HeavisideTheta", ID.HeavisideTheta);

  /**
   * HermiteH(n, x) - returns the Hermite polynomial `H_n(x)`.
   *
   * @see <a
   *     href="https://raw.githubusercontent.com/axkr/symja_android_library/master/symja_android_library/doc/functions/HermiteH.md">HermiteH
   *     documentation</a>
   */
  public static final IBuiltInSymbol HermiteH = F.initFinalSymbol("HermiteH", ID.HermiteH);

  /**
   * HermitianMatrixQ(m) - returns `True` if `m` is a hermitian matrix.
   *
   * @see <a
   *     href="https://raw.githubusercontent.com/axkr/symja_android_library/master/symja_android_library/doc/functions/HermitianMatrixQ.md">HermitianMatrixQ
   *     documentation</a>
   */
  public static final IBuiltInSymbol HermitianMatrixQ =
      F.initFinalSymbol("HermitianMatrixQ", ID.HermitianMatrixQ);

  /**
   * HexidecimalCharacter - represents the characters `0-9`, `a-f` and `A-F`.
   *
   * @see <a
   *     href="https://raw.githubusercontent.com/axkr/symja_android_library/master/symja_android_library/doc/functions/HexidecimalCharacter.md">HexidecimalCharacter
   *     documentation</a>
   */
  public static final IBuiltInSymbol HexidecimalCharacter =
      F.initFinalSymbol("HexidecimalCharacter", ID.HexidecimalCharacter);

  /**
   * HilbertMatrix(n) - gives the hilbert matrix with `n` rows and columns.
   *
   * @see <a
   *     href="https://raw.githubusercontent.com/axkr/symja_android_library/master/symja_android_library/doc/functions/HilbertMatrix.md">HilbertMatrix
   *     documentation</a>
   */
  public static final IBuiltInSymbol HilbertMatrix =
      F.initFinalSymbol("HilbertMatrix", ID.HilbertMatrix);

  /**
   * Histogram(list-of-values) - plots a histogram for a `list-of-values`
   *
   * @see <a
   *     href="https://raw.githubusercontent.com/axkr/symja_android_library/master/symja_android_library/doc/functions/Histogram.md">Histogram
   *     documentation</a>
   */
  public static final IBuiltInSymbol Histogram = F.initFinalSymbol("Histogram", ID.Histogram);

  public static final IBuiltInSymbol HodgeDual = F.initFinalSymbol("HodgeDual", ID.HodgeDual);

  /**
   * Hold(expr) - `Hold` doesn't evaluate `expr`. `Hold` evaluates `UpValues`for its arguments.
   * `HoldComplete` doesn't evaluate `UpValues`.
   *
   * @see <a
   *     href="https://raw.githubusercontent.com/axkr/symja_android_library/master/symja_android_library/doc/functions/Hold.md">Hold
   *     documentation</a>
   */
  public static final IBuiltInSymbol Hold = F.initFinalSymbol("Hold", ID.Hold);

  /**
   * HoldAll - is an attribute specifying that all arguments of a function should be left
   * unevaluated.
   *
   * @see <a
   *     href="https://raw.githubusercontent.com/axkr/symja_android_library/master/symja_android_library/doc/functions/HoldAll.md">HoldAll
   *     documentation</a>
   */
  public static final IBuiltInSymbol HoldAll = F.initFinalSymbol("HoldAll", ID.HoldAll);

  public static final IBuiltInSymbol HoldAllComplete =
      F.initFinalSymbol("HoldAllComplete", ID.HoldAllComplete);

  /**
   * HoldComplete(expr) - `HoldComplete` doesn't evaluate `expr`. `Hold` evaluates `UpValues`for its
   * arguments. `HoldComplete` doesn't evaluate `UpValues`.
   *
   * @see <a
   *     href="https://raw.githubusercontent.com/axkr/symja_android_library/master/symja_android_library/doc/functions/HoldComplete.md">HoldComplete
   *     documentation</a>
   */
  public static final IBuiltInSymbol HoldComplete =
      F.initFinalSymbol("HoldComplete", ID.HoldComplete);

  /**
   * HoldFirst - is an attribute specifying that the first argument of a function should be left
   * unevaluated.
   *
   * @see <a
   *     href="https://raw.githubusercontent.com/axkr/symja_android_library/master/symja_android_library/doc/functions/HoldFirst.md">HoldFirst
   *     documentation</a>
   */
  public static final IBuiltInSymbol HoldFirst = F.initFinalSymbol("HoldFirst", ID.HoldFirst);

  /**
   * HoldForm(expr) - `HoldForm` doesn't evaluate `expr` and didn't appear in the output.
   *
   * @see <a
   *     href="https://raw.githubusercontent.com/axkr/symja_android_library/master/symja_android_library/doc/functions/HoldForm.md">HoldForm
   *     documentation</a>
   */
  public static final IBuiltInSymbol HoldForm = F.initFinalSymbol("HoldForm", ID.HoldForm);

  /**
   * HoldPattern(expr) - `HoldPattern` doesn't evaluate `expr` for pattern-matching.
   *
   * @see <a
   *     href="https://raw.githubusercontent.com/axkr/symja_android_library/master/symja_android_library/doc/functions/HoldPattern.md">HoldPattern
   *     documentation</a>
   */
  public static final IBuiltInSymbol HoldPattern = F.initFinalSymbol("HoldPattern", ID.HoldPattern);

  /**
   * HoldRest - is an attribute specifying that all but the first argument of a function should be
   * left unevaluated.
   *
   * @see <a
   *     href="https://raw.githubusercontent.com/axkr/symja_android_library/master/symja_android_library/doc/functions/HoldRest.md">HoldRest
   *     documentation</a>
   */
  public static final IBuiltInSymbol HoldRest = F.initFinalSymbol("HoldRest", ID.HoldRest);

  public static final IBuiltInSymbol Horner = F.initFinalSymbol("Horner", ID.Horner);

  /**
   * HornerForm(polynomial) - Generate the horner scheme for a univariate `polynomial`.
   *
   * @see <a
   *     href="https://raw.githubusercontent.com/axkr/symja_android_library/master/symja_android_library/doc/functions/HornerForm.md">HornerForm
   *     documentation</a>
   */
  public static final IBuiltInSymbol HornerForm = F.initFinalSymbol("HornerForm", ID.HornerForm);

  public static final IBuiltInSymbol Hue = F.initFinalSymbol("Hue", ID.Hue);

  /**
   * HurwitzZeta(s, a) - returns the Hurwitz zeta function.
   *
   * @see <a
   *     href="https://raw.githubusercontent.com/axkr/symja_android_library/master/symja_android_library/doc/functions/HurwitzZeta.md">HurwitzZeta
   *     documentation</a>
   */
  public static final IBuiltInSymbol HurwitzZeta = F.initFinalSymbol("HurwitzZeta", ID.HurwitzZeta);

  /**
   * Hypergeometric0F1(b, z) - return the `Hypergeometric0F1` function
   *
   * @see <a
   *     href="https://raw.githubusercontent.com/axkr/symja_android_library/master/symja_android_library/doc/functions/Hypergeometric0F1.md">Hypergeometric0F1
   *     documentation</a>
   */
  public static final IBuiltInSymbol Hypergeometric0F1 =
      F.initFinalSymbol("Hypergeometric0F1", ID.Hypergeometric0F1);

  /**
   * Hypergeometric1F1(a, b, z) - return the `Hypergeometric1F1` function
   *
   * @see <a
   *     href="https://raw.githubusercontent.com/axkr/symja_android_library/master/symja_android_library/doc/functions/Hypergeometric1F1.md">Hypergeometric1F1
   *     documentation</a>
   */
  public static final IBuiltInSymbol Hypergeometric1F1 =
      F.initFinalSymbol("Hypergeometric1F1", ID.Hypergeometric1F1);

  public static final IBuiltInSymbol Hypergeometric1F1Regularized =
      F.initFinalSymbol("Hypergeometric1F1Regularized", ID.Hypergeometric1F1Regularized);

  /**
   * Hypergeometric2F1(a, b, c, z) - return the `Hypergeometric2F1` function
   *
   * @see <a
   *     href="https://raw.githubusercontent.com/axkr/symja_android_library/master/symja_android_library/doc/functions/Hypergeometric2F1.md">Hypergeometric2F1
   *     documentation</a>
   */
  public static final IBuiltInSymbol Hypergeometric2F1 =
      F.initFinalSymbol("Hypergeometric2F1", ID.Hypergeometric2F1);

  /**
   * HypergeometricDistribution(n, s, t) - returns a hypergeometric distribution.
   *
   * @see <a
   *     href="https://raw.githubusercontent.com/axkr/symja_android_library/master/symja_android_library/doc/functions/HypergeometricDistribution.md">HypergeometricDistribution
   *     documentation</a>
   */
  public static final IBuiltInSymbol HypergeometricDistribution =
      F.initFinalSymbol("HypergeometricDistribution", ID.HypergeometricDistribution);

  /**
   * HypergeometricPFQ({a,...}, {b,...}, c) - return the `HypergeometricPFQ` function
   *
   * @see <a
   *     href="https://raw.githubusercontent.com/axkr/symja_android_library/master/symja_android_library/doc/functions/HypergeometricPFQ.md">HypergeometricPFQ
   *     documentation</a>
   */
  public static final IBuiltInSymbol HypergeometricPFQ =
      F.initFinalSymbol("HypergeometricPFQ", ID.HypergeometricPFQ);

  public static final IBuiltInSymbol HypergeometricPFQRegularized =
      F.initFinalSymbol("HypergeometricPFQRegularized", ID.HypergeometricPFQRegularized);

  public static final IBuiltInSymbol HypergeometricU =
      F.initFinalSymbol("HypergeometricU", ID.HypergeometricU);

  /**
   * I - Imaginary unit - internally converted to the complex number `0+1*i`. `I` represents the
   * imaginary number `Sqrt(-1)`. `I^2` will be evaluated to `-1`.
   *
   * @see <a
   *     href="https://raw.githubusercontent.com/axkr/symja_android_library/master/symja_android_library/doc/functions/I.md">I
   *     documentation</a>
   */
  public static final IBuiltInSymbol I = F.initFinalSymbol("I", ID.I);

  public static final IBuiltInSymbol Icosahedron = F.initFinalSymbol("Icosahedron", ID.Icosahedron);

  /**
   * Identity(x) - is the identity function, which returns `x` unchanged.
   *
   * @see <a
   *     href="https://raw.githubusercontent.com/axkr/symja_android_library/master/symja_android_library/doc/functions/Identity.md">Identity
   *     documentation</a>
   */
  public static final IBuiltInSymbol Identity = F.initFinalSymbol("Identity", ID.Identity);

  /**
   * IdentityMatrix(n) - gives the identity matrix with `n` rows and columns.
   *
   * @see <a
   *     href="https://raw.githubusercontent.com/axkr/symja_android_library/master/symja_android_library/doc/functions/IdentityMatrix.md">IdentityMatrix
   *     documentation</a>
   */
  public static final IBuiltInSymbol IdentityMatrix =
      F.initFinalSymbol("IdentityMatrix", ID.IdentityMatrix);

  /**
   * If(cond, pos, neg) - returns `pos` if `cond` evaluates to `True`, and `neg` if it evaluates to
   * `False`.
   *
   * @see <a
   *     href="https://raw.githubusercontent.com/axkr/symja_android_library/master/symja_android_library/doc/functions/If.md">If
   *     documentation</a>
   */
  public static final IBuiltInSymbol If = F.initFinalSymbol("If", ID.If);

  public static final IBuiltInSymbol IgnoreCase = F.initFinalSymbol("IgnoreCase", ID.IgnoreCase);

  /**
   * Im(z) - returns the imaginary component of the complex number `z`.
   *
   * @see <a
   *     href="https://raw.githubusercontent.com/axkr/symja_android_library/master/symja_android_library/doc/functions/Im.md">Im
   *     documentation</a>
   */
  public static final IBuiltInSymbol Im = F.initFinalSymbol("Im", ID.Im);

  /**
   * Implies(arg1, arg2) - Logical implication.
   *
   * @see <a
   *     href="https://raw.githubusercontent.com/axkr/symja_android_library/master/symja_android_library/doc/functions/Implies.md">Implies
   *     documentation</a>
   */
  public static final IBuiltInSymbol Implies = F.initFinalSymbol("Implies", ID.Implies);

  /**
   * Import("path-to-filename", "WXF") - if the file system is enabled, import an expression in WXF
   * format from the "path-to-filename" file.
   *
   * @see <a
   *     href="https://raw.githubusercontent.com/axkr/symja_android_library/master/symja_android_library/doc/functions/Import.md">Import
   *     documentation</a>
   */
  public static final IBuiltInSymbol Import = F.initFinalSymbol("Import", ID.Import);

  public static final IBuiltInSymbol ImportString =
      F.initFinalSymbol("ImportString", ID.ImportString);

  /**
   * In(k) - gives the `k`th line of input.
   *
   * @see <a
   *     href="https://raw.githubusercontent.com/axkr/symja_android_library/master/symja_android_library/doc/functions/In.md">In
   *     documentation</a>
   */
  public static final IBuiltInSymbol In = F.initFinalSymbol("In", ID.In);

  /**
   * Increment(x) - increments `x` by `1`, returning the original value of `x`.
   *
   * @see <a
   *     href="https://raw.githubusercontent.com/axkr/symja_android_library/master/symja_android_library/doc/functions/Increment.md">Increment
   *     documentation</a>
   */
  public static final IBuiltInSymbol Increment = F.initFinalSymbol("Increment", ID.Increment);

  /**
   * Indeterminate - represents an indeterminate result.
   *
   * @see <a
   *     href="https://raw.githubusercontent.com/axkr/symja_android_library/master/symja_android_library/doc/functions/Indeterminate.md">Indeterminate
   *     documentation</a>
   */
  public static final IBuiltInSymbol Indeterminate =
      F.initFinalSymbol("Indeterminate", ID.Indeterminate);

  public static final IBuiltInSymbol Inequality = F.initFinalSymbol("Inequality", ID.Inequality);

  /**
   * InexactNumberQ(expr) - returns `True` if `expr` is not an exact number, and `False` otherwise.
   *
   * @see <a
   *     href="https://raw.githubusercontent.com/axkr/symja_android_library/master/symja_android_library/doc/functions/InexactNumberQ.md">InexactNumberQ
   *     documentation</a>
   */
  public static final IBuiltInSymbol InexactNumberQ =
      F.initFinalSymbol("InexactNumberQ", ID.InexactNumberQ);

  /**
   * Infinity - represents an infinite real quantity.
   *
   * @see <a
   *     href="https://raw.githubusercontent.com/axkr/symja_android_library/master/symja_android_library/doc/functions/Infinity.md">Infinity
   *     documentation</a>
   */
  public static final IBuiltInSymbol Infinity = F.initFinalSymbol("Infinity", ID.Infinity);

  public static final IBuiltInSymbol Infix = F.initFinalSymbol("Infix", ID.Infix);

  public static final IBuiltInSymbol Information = F.initFinalSymbol("Information", ID.Information);

  public static final IBuiltInSymbol Inherited = F.initFinalSymbol("Inherited", ID.Inherited);

  /**
   * Inner(f, x, y, g) - computes a generalized inner product of `x` and `y`, using a multiplication
   * function `f` and an addition function `g`.
   *
   * @see <a
   *     href="https://raw.githubusercontent.com/axkr/symja_android_library/master/symja_android_library/doc/functions/Inner.md">Inner
   *     documentation</a>
   */
  public static final IBuiltInSymbol Inner = F.initFinalSymbol("Inner", ID.Inner);

  /**
   * Input() - if the file system is enabled, the user can input an expression. After input this
   * expression will be evaluated immediately.
   *
   * @see <a
   *     href="https://raw.githubusercontent.com/axkr/symja_android_library/master/symja_android_library/doc/functions/Input.md">Input
   *     documentation</a>
   */
  public static final IBuiltInSymbol Input = F.initFinalSymbol("Input", ID.Input);

  public static final IBuiltInSymbol InputField = F.initFinalSymbol("InputField", ID.InputField);

  /**
   * InputForm(expr) - print the `expr` as if it should be inserted by the user for evaluation.
   *
   * @see <a
   *     href="https://raw.githubusercontent.com/axkr/symja_android_library/master/symja_android_library/doc/functions/InputForm.md">InputForm
   *     documentation</a>
   */
  public static final IBuiltInSymbol InputForm = F.initFinalSymbol("InputForm", ID.InputForm);

  public static final IBuiltInSymbol InputStream = F.initFinalSymbol("InputStream", ID.InputStream);

  /**
   * InputString() - if the file system is enabled, the user can input a string.
   *
   * @see <a
   *     href="https://raw.githubusercontent.com/axkr/symja_android_library/master/symja_android_library/doc/functions/InputString.md">InputString
   *     documentation</a>
   */
  public static final IBuiltInSymbol InputString = F.initFinalSymbol("InputString", ID.InputString);

  /**
   * Insert(list, elem, n) - inserts `elem` at position `n` in `list`. When `n` is negative, the
   * position is counted from the end.
   *
   * @see <a
   *     href="https://raw.githubusercontent.com/axkr/symja_android_library/master/symja_android_library/doc/functions/Insert.md">Insert
   *     documentation</a>
   */
  public static final IBuiltInSymbol Insert = F.initFinalSymbol("Insert", ID.Insert);

  public static final IBuiltInSymbol InsertionFunction =
      F.initFinalSymbol("InsertionFunction", ID.InsertionFunction);

  public static final IBuiltInSymbol InstallJava = F.initFinalSymbol("InstallJava", ID.InstallJava);

  /**
   * InstanceOf[java-object, "class-name"] - return the result of the Java expression `java-object
   * instanceof class`.
   *
   * @see <a
   *     href="https://raw.githubusercontent.com/axkr/symja_android_library/master/symja_android_library/doc/functions/InstanceOf.md">InstanceOf
   *     documentation</a>
   */
  public static final IBuiltInSymbol InstanceOf = F.initFinalSymbol("InstanceOf", ID.InstanceOf);

  /**
   * Integer - is the head of integers.
   *
   * @see <a
   *     href="https://raw.githubusercontent.com/axkr/symja_android_library/master/symja_android_library/doc/functions/Integer.md">Integer
   *     documentation</a>
   */
  public static final IBuiltInSymbol Integer = F.initFinalSymbol("Integer", ID.Integer);

  /**
   * IntegerDigits(n, base) - returns a list of integer digits for `n` under `base`.
   *
   * @see <a
   *     href="https://raw.githubusercontent.com/axkr/symja_android_library/master/symja_android_library/doc/functions/IntegerDigits.md">IntegerDigits
   *     documentation</a>
   */
  public static final IBuiltInSymbol IntegerDigits =
      F.initFinalSymbol("IntegerDigits", ID.IntegerDigits);

  /**
   * IntegerExponent(n, b) - gives the highest exponent of `b` that divides `n`.
   *
   * @see <a
   *     href="https://raw.githubusercontent.com/axkr/symja_android_library/master/symja_android_library/doc/functions/IntegerExponent.md">IntegerExponent
   *     documentation</a>
   */
  public static final IBuiltInSymbol IntegerExponent =
      F.initFinalSymbol("IntegerExponent", ID.IntegerExponent);

  /**
   * IntegerLength(x) - gives the number of digits in the base-10 representation of `x`.
   *
   * @see <a
   *     href="https://raw.githubusercontent.com/axkr/symja_android_library/master/symja_android_library/doc/functions/IntegerLength.md">IntegerLength
   *     documentation</a>
   */
  public static final IBuiltInSymbol IntegerLength =
      F.initFinalSymbol("IntegerLength", ID.IntegerLength);

  /**
   * IntegerName(integer-number) - gives the spoken number string of `integer-number` in language
   * `English`.
   *
   * @see <a
   *     href="https://raw.githubusercontent.com/axkr/symja_android_library/master/symja_android_library/doc/functions/IntegerName.md">IntegerName
   *     documentation</a>
   */
  public static final IBuiltInSymbol IntegerName = F.initFinalSymbol("IntegerName", ID.IntegerName);

  /**
   * IntegerPart(expr) - for real `expr` return the integer part of `expr`.
   *
   * @see <a
   *     href="https://raw.githubusercontent.com/axkr/symja_android_library/master/symja_android_library/doc/functions/IntegerPart.md">IntegerPart
   *     documentation</a>
   */
  public static final IBuiltInSymbol IntegerPart = F.initFinalSymbol("IntegerPart", ID.IntegerPart);

  /**
   * IntegerPartitions(n) - returns all partitions of the integer `n`.
   *
   * @see <a
   *     href="https://raw.githubusercontent.com/axkr/symja_android_library/master/symja_android_library/doc/functions/IntegerPartitions.md">IntegerPartitions
   *     documentation</a>
   */
  public static final IBuiltInSymbol IntegerPartitions =
      F.initFinalSymbol("IntegerPartitions", ID.IntegerPartitions);

  /**
   * IntegerQ(expr) - returns `True` if `expr` is an integer, and `False` otherwise.
   *
   * @see <a
   *     href="https://raw.githubusercontent.com/axkr/symja_android_library/master/symja_android_library/doc/functions/IntegerQ.md">IntegerQ
   *     documentation</a>
   */
  public static final IBuiltInSymbol IntegerQ = F.initFinalSymbol("IntegerQ", ID.IntegerQ);

  /**
   * Integers - is the set of integer numbers.
   *
   * @see <a
   *     href="https://raw.githubusercontent.com/axkr/symja_android_library/master/symja_android_library/doc/functions/Integers.md">Integers
   *     documentation</a>
   */
  public static final IBuiltInSymbol Integers = F.initFinalSymbol("Integers", ID.Integers);

  /**
   * Integrate(f, x) - integrates `f` with respect to `x`. The result does not contain the additive
   * integration constant.
   *
   * @see <a
   *     href="https://raw.githubusercontent.com/axkr/symja_android_library/master/symja_android_library/doc/functions/Integrate.md">Integrate
   *     documentation</a>
   */
  public static final IBuiltInSymbol Integrate = F.initFinalSymbol("Integrate", ID.Integrate);

  /**
   * InterpolatingFunction(data-list) - get the representation for the given `data-list` as
   * piecewise `InterpolatingPolynomial`s.
   *
   * @see <a
   *     href="https://raw.githubusercontent.com/axkr/symja_android_library/master/symja_android_library/doc/functions/InterpolatingFunction.md">InterpolatingFunction
   *     documentation</a>
   */
  public static final IBuiltInSymbol InterpolatingFunction =
      F.initFinalSymbol("InterpolatingFunction", ID.InterpolatingFunction);

  /**
   * InterpolatingPolynomial(data-list, symbol) - get the polynomial representation for the given
   * `data-list`.
   *
   * @see <a
   *     href="https://raw.githubusercontent.com/axkr/symja_android_library/master/symja_android_library/doc/functions/InterpolatingPolynomial.md">InterpolatingPolynomial
   *     documentation</a>
   */
  public static final IBuiltInSymbol InterpolatingPolynomial =
      F.initFinalSymbol("InterpolatingPolynomial", ID.InterpolatingPolynomial);

  public static final IBuiltInSymbol Interpolation =
      F.initFinalSymbol("Interpolation", ID.Interpolation);

  public static final IBuiltInSymbol InterquartileRange =
      F.initFinalSymbol("InterquartileRange", ID.InterquartileRange);
  /**
   * Interrupt( ) - Interrupt an evaluation and returns `$Aborted`.
   *
   * @see <a
   *     href="https://raw.githubusercontent.com/axkr/symja_android_library/master/symja_android_library/doc/functions/Interrupt.md">Interrupt
   *     documentation</a>
   */
  public static final IBuiltInSymbol Interrupt = F.initFinalSymbol("Interrupt", ID.Interrupt);

  public static final IBuiltInSymbol IntersectingQ =
      F.initFinalSymbol("IntersectingQ", ID.IntersectingQ);

  /**
   * Intersection(set1, set2, ...) - get the intersection set from `set1` and `set2` ....
   *
   * @see <a
   *     href="https://raw.githubusercontent.com/axkr/symja_android_library/master/symja_android_library/doc/functions/Intersection.md">Intersection
   *     documentation</a>
   */
  public static final IBuiltInSymbol Intersection =
      F.initFinalSymbol("Intersection", ID.Intersection);

  /**
   * Interval({a, b}) - represents the interval from `a` to `b`.
   *
   * @see <a
   *     href="https://raw.githubusercontent.com/axkr/symja_android_library/master/symja_android_library/doc/functions/Interval.md">Interval
   *     documentation</a>
   */
  public static final IBuiltInSymbol Interval = F.initFinalSymbol("Interval", ID.Interval);

  /**
   * IntervalIntersection(interval_1, interval_2, ...) - compute the intersection of the intervals
   * `interval_1, interval_2, ...`
   *
   * @see <a
   *     href="https://raw.githubusercontent.com/axkr/symja_android_library/master/symja_android_library/doc/functions/IntervalIntersection.md">IntervalIntersection
   *     documentation</a>
   */
  public static final IBuiltInSymbol IntervalIntersection =
      F.initFinalSymbol("IntervalIntersection", ID.IntervalIntersection);

  /**
   * IntervalMemberQ(interval, interval-or-real-number) - returns `True`, if
   * `interval-or-real-number` is completly sourrounded by `interval`
   *
   * @see <a
   *     href="https://raw.githubusercontent.com/axkr/symja_android_library/master/symja_android_library/doc/functions/IntervalMemberQ.md">IntervalMemberQ
   *     documentation</a>
   */
  public static final IBuiltInSymbol IntervalMemberQ =
      F.initFinalSymbol("IntervalMemberQ", ID.IntervalMemberQ);

  /**
   * IntervalUnion(interval_1, interval_2, ...) - compute the union of the intervals `interval_1,
   * interval_2, ...`
   *
   * @see <a
   *     href="https://raw.githubusercontent.com/axkr/symja_android_library/master/symja_android_library/doc/functions/IntervalUnion.md">IntervalUnion
   *     documentation</a>
   */
  public static final IBuiltInSymbol IntervalUnion =
      F.initFinalSymbol("IntervalUnion", ID.IntervalUnion);

  /**
   * Inverse(matrix) - computes the inverse of the `matrix`.
   *
   * @see <a
   *     href="https://raw.githubusercontent.com/axkr/symja_android_library/master/symja_android_library/doc/functions/Inverse.md">Inverse
   *     documentation</a>
   */
  public static final IBuiltInSymbol Inverse = F.initFinalSymbol("Inverse", ID.Inverse);

  public static final IBuiltInSymbol InverseBetaRegularized =
      F.initFinalSymbol("InverseBetaRegularized", ID.InverseBetaRegularized);

  /**
   * InverseCDF(dist, q) - returns the inverse cumulative distribution for the distribution `dist`
   * as a function of `q`
   *
   * @see <a
   *     href="https://raw.githubusercontent.com/axkr/symja_android_library/master/symja_android_library/doc/functions/InverseCDF.md">InverseCDF
   *     documentation</a>
   */
  public static final IBuiltInSymbol InverseCDF = F.initFinalSymbol("InverseCDF", ID.InverseCDF);

  /**
   * InverseErf(z) - returns the inverse error function of `z`.
   *
   * @see <a
   *     href="https://raw.githubusercontent.com/axkr/symja_android_library/master/symja_android_library/doc/functions/InverseErf.md">InverseErf
   *     documentation</a>
   */
  public static final IBuiltInSymbol InverseErf = F.initFinalSymbol("InverseErf", ID.InverseErf);

  /**
   * InverseErfc(z) - returns the inverse complementary error function of `z`.
   *
   * @see <a
   *     href="https://raw.githubusercontent.com/axkr/symja_android_library/master/symja_android_library/doc/functions/InverseErfc.md">InverseErfc
   *     documentation</a>
   */
  public static final IBuiltInSymbol InverseErfc = F.initFinalSymbol("InverseErfc", ID.InverseErfc);

  /**
   * InverseFourier(vector-of-complex-numbers) - Inverse discrete Fourier transform of a
   * `vector-of-complex-numbers`. Fourier transform is restricted to vectors with length of power of
   * 2.
   *
   * @see <a
   *     href="https://raw.githubusercontent.com/axkr/symja_android_library/master/symja_android_library/doc/functions/InverseFourier.md">InverseFourier
   *     documentation</a>
   */
  public static final IBuiltInSymbol InverseFourier =
      F.initFinalSymbol("InverseFourier", ID.InverseFourier);

  /**
   * InverseFunction(head) - returns the inverse function for the symbol `head`.
   *
   * @see <a
   *     href="https://raw.githubusercontent.com/axkr/symja_android_library/master/symja_android_library/doc/functions/InverseFunction.md">InverseFunction
   *     documentation</a>
   */
  public static final IBuiltInSymbol InverseFunction =
      F.initFinalSymbol("InverseFunction", ID.InverseFunction);

  public static final IBuiltInSymbol InverseGammaRegularized =
      F.initFinalSymbol("InverseGammaRegularized", ID.InverseGammaRegularized);

  public static final IBuiltInSymbol InverseGudermannian =
      F.initFinalSymbol("InverseGudermannian", ID.InverseGudermannian);

  /**
   * InverseHaversine(z) - returns the inverse haversine function of `z`.
   *
   * @see <a
   *     href="https://raw.githubusercontent.com/axkr/symja_android_library/master/symja_android_library/doc/functions/InverseHaversine.md">InverseHaversine
   *     documentation</a>
   */
  public static final IBuiltInSymbol InverseHaversine =
      F.initFinalSymbol("InverseHaversine", ID.InverseHaversine);

  /**
   * InverseLaplaceTransform(f,s,t) - returns the inverse laplace transform.
   *
   * @see <a
   *     href="https://raw.githubusercontent.com/axkr/symja_android_library/master/symja_android_library/doc/functions/InverseLaplaceTransform.md">InverseLaplaceTransform
   *     documentation</a>
   */
  public static final IBuiltInSymbol InverseLaplaceTransform =
      F.initFinalSymbol("InverseLaplaceTransform", ID.InverseLaplaceTransform);

  /**
   * InverseSeries( series ) - return the inverse series.
   *
   * @see <a
   *     href="https://raw.githubusercontent.com/axkr/symja_android_library/master/symja_android_library/doc/functions/InverseSeries.md">InverseSeries
   *     documentation</a>
   */
  public static final IBuiltInSymbol InverseSeries =
      F.initFinalSymbol("InverseSeries", ID.InverseSeries);

  public static final IBuiltInSymbol InverseWeierstrassP =
      F.initFinalSymbol("InverseWeierstrassP", ID.InverseWeierstrassP);

  /**
   * JSForm(expr) - returns the JavaScript form of the `expr`.
   *
   * @see <a
   *     href="https://raw.githubusercontent.com/axkr/symja_android_library/master/symja_android_library/doc/functions/JSForm.md">JSForm
   *     documentation</a>
   */
  public static final IBuiltInSymbol JSForm = F.initFinalSymbol("JSForm", ID.JSForm);

  public static final IBuiltInSymbol JSFormData = F.initFinalSymbol("JSFormData", ID.JSFormData);

  /**
   * JaccardDissimilarity(u, v) - returns the Jaccard-Needham dissimilarity between the two boolean
   * 1-D lists `u` and `v`, which is defined as `(c_tf + c_ft) / (c_tt + c_ft + c_tf)`, where n is
   * `len(u)` and `c_ij` is the number of occurrences of `u(k)=i` and `v(k)=j` for `k<n`.
   *
   * @see <a
   *     href="https://raw.githubusercontent.com/axkr/symja_android_library/master/symja_android_library/doc/functions/JaccardDissimilarity.md">JaccardDissimilarity
   *     documentation</a>
   */
  public static final IBuiltInSymbol JaccardDissimilarity =
      F.initFinalSymbol("JaccardDissimilarity", ID.JaccardDissimilarity);

  /**
   * JacobiAmplitude(x, m) - returns the amplitude `am(x, m)` for Jacobian elliptic function.
   *
   * @see <a
   *     href="https://raw.githubusercontent.com/axkr/symja_android_library/master/symja_android_library/doc/functions/JacobiAmplitude.md">JacobiAmplitude
   *     documentation</a>
   */
  public static final IBuiltInSymbol JacobiAmplitude =
      F.initFinalSymbol("JacobiAmplitude", ID.JacobiAmplitude);

  public static final IBuiltInSymbol JacobiCD = F.initFinalSymbol("JacobiCD", ID.JacobiCD);

  /**
   * JacobiCN(x, m) - returns the Jacobian elliptic function `cn(x, m)`.
   *
   * @see <a
   *     href="https://raw.githubusercontent.com/axkr/symja_android_library/master/symja_android_library/doc/functions/JacobiCN.md">JacobiCN
   *     documentation</a>
   */
  public static final IBuiltInSymbol JacobiCN = F.initFinalSymbol("JacobiCN", ID.JacobiCN);

  public static final IBuiltInSymbol JacobiDC = F.initFinalSymbol("JacobiDC", ID.JacobiDC);

  /**
   * JacobiDN(x, m) - returns the Jacobian elliptic function `dn(x, m)`.
   *
   * @see <a
   *     href="https://raw.githubusercontent.com/axkr/symja_android_library/master/symja_android_library/doc/functions/JacobiDN.md">JacobiDN
   *     documentation</a>
   */
  public static final IBuiltInSymbol JacobiDN = F.initFinalSymbol("JacobiDN", ID.JacobiDN);

  public static final IBuiltInSymbol JacobiEpsilon =
      F.initFinalSymbol("JacobiEpsilon", ID.JacobiEpsilon);

  /**
   * JacobiMatrix(matrix, var) - creates a Jacobian matrix.
   *
   * @see <a
   *     href="https://raw.githubusercontent.com/axkr/symja_android_library/master/symja_android_library/doc/functions/JacobiMatrix.md">JacobiMatrix
   *     documentation</a>
   */
  public static final IBuiltInSymbol JacobiMatrix =
      F.initFinalSymbol("JacobiMatrix", ID.JacobiMatrix);

  public static final IBuiltInSymbol JacobiNC = F.initFinalSymbol("JacobiNC", ID.JacobiNC);

  public static final IBuiltInSymbol JacobiND = F.initFinalSymbol("JacobiND", ID.JacobiND);

  public static final IBuiltInSymbol JacobiSC = F.initFinalSymbol("JacobiSC", ID.JacobiSC);

  public static final IBuiltInSymbol JacobiSD = F.initFinalSymbol("JacobiSD", ID.JacobiSD);

  /**
   * JacobiSN(x, m) - returns the Jacobian elliptic function `sn(x, m)`.
   *
   * @see <a
   *     href="https://raw.githubusercontent.com/axkr/symja_android_library/master/symja_android_library/doc/functions/JacobiSN.md">JacobiSN
   *     documentation</a>
   */
  public static final IBuiltInSymbol JacobiSN = F.initFinalSymbol("JacobiSN", ID.JacobiSN);

  /**
   * JacobiSymbol(m, n) - calculates the Jacobi symbol.
   *
   * @see <a
   *     href="https://raw.githubusercontent.com/axkr/symja_android_library/master/symja_android_library/doc/functions/JacobiSymbol.md">JacobiSymbol
   *     documentation</a>
   */
  public static final IBuiltInSymbol JacobiSymbol =
      F.initFinalSymbol("JacobiSymbol", ID.JacobiSymbol);

  public static final IBuiltInSymbol JacobiZeta = F.initFinalSymbol("JacobiZeta", ID.JacobiZeta);

  /**
   * JavaClass[class-name] - a `JavaClass` expression can be created with the `LoadJavaClass`
   * function and wraps a Java `java.lang.Class` object. All static method names are assigned to a
   * context which will be created by the last part of the class name.
   *
   * @see <a
   *     href="https://raw.githubusercontent.com/axkr/symja_android_library/master/symja_android_library/doc/functions/JavaClass.md">JavaClass
   *     documentation</a>
   */
  public static final IBuiltInSymbol JavaClass = F.initFinalSymbol("JavaClass", ID.JavaClass);

  /**
   * JavaForm(expr) - returns the Symja Java form of the `expr`. In Java you can use the created
   * Symja expressions.
   *
   * @see <a
   *     href="https://raw.githubusercontent.com/axkr/symja_android_library/master/symja_android_library/doc/functions/JavaForm.md">JavaForm
   *     documentation</a>
   */
  public static final IBuiltInSymbol JavaForm = F.initFinalSymbol("JavaForm", ID.JavaForm);

  /**
   * JavaObject[class className] - a `JavaObject` can be created with the `JavaNew` function.
   *
   * @see <a
   *     href="https://raw.githubusercontent.com/axkr/symja_android_library/master/symja_android_library/doc/functions/JavaNew.md">JavaNew
   *     documentation</a>
   */
  public static final IBuiltInSymbol JavaNew = F.initFinalSymbol("JavaNew", ID.JavaNew);

  /**
   * JavaNew["class-name"] - create a `JavaObject` from the `class-name` default constructor.
   *
   * @see <a
   *     href="https://raw.githubusercontent.com/axkr/symja_android_library/master/symja_android_library/doc/functions/JavaObject.md">JavaObject
   *     documentation</a>
   */
  public static final IBuiltInSymbol JavaObject = F.initFinalSymbol("JavaObject", ID.JavaObject);

  /**
   * JavaObjectQ[java-object] - return `True` if `java-object` is a `JavaObject` expression.
   *
   * @see <a
   *     href="https://raw.githubusercontent.com/axkr/symja_android_library/master/symja_android_library/doc/functions/JavaObjectQ.md">JavaObjectQ
   *     documentation</a>
   */
  public static final IBuiltInSymbol JavaObjectQ = F.initFinalSymbol("JavaObjectQ", ID.JavaObjectQ);

  /**
   * JavaShow[ java.awt.Window ] - show the `JavaObject` which has to be an instance of
   * `java.awt.Window`.
   *
   * @see <a
   *     href="https://raw.githubusercontent.com/axkr/symja_android_library/master/symja_android_library/doc/functions/JavaShow.md">JavaShow
   *     documentation</a>
   */
  public static final IBuiltInSymbol JavaShow = F.initFinalSymbol("JavaShow", ID.JavaShow);

  /**
   * Join(l1, l2) - concatenates the lists `l1` and `l2`.
   *
   * @see <a
   *     href="https://raw.githubusercontent.com/axkr/symja_android_library/master/symja_android_library/doc/functions/Join.md">Join
   *     documentation</a>
   */
  public static final IBuiltInSymbol Join = F.initFinalSymbol("Join", ID.Join);

  public static final IBuiltInSymbol KOrderlessPartitions =
      F.initFinalSymbol("KOrderlessPartitions", ID.KOrderlessPartitions);

  public static final IBuiltInSymbol KPartitions = F.initFinalSymbol("KPartitions", ID.KPartitions);

  public static final IBuiltInSymbol KelvinBei = F.initFinalSymbol("KelvinBei", ID.KelvinBei);

  public static final IBuiltInSymbol KelvinBer = F.initFinalSymbol("KelvinBer", ID.KelvinBer);

  /**
   * Key(key) - represents a `key` used to access a value in an association.
   *
   * @see <a
   *     href="https://raw.githubusercontent.com/axkr/symja_android_library/master/symja_android_library/doc/functions/Key.md">Key
   *     documentation</a>
   */
  public static final IBuiltInSymbol Key = F.initFinalSymbol("Key", ID.Key);

  public static final IBuiltInSymbol KeyAbsent = F.initFinalSymbol("KeyAbsent", ID.KeyAbsent);

  public static final IBuiltInSymbol KeyExistsQ = F.initFinalSymbol("KeyExistsQ", ID.KeyExistsQ);

  /**
   * KeySelect(<|key1->value1, ...|>, head) - returns an association of the elements for which
   * `head(keyi)` returns `True`.
   *
   * @see <a
   *     href="https://raw.githubusercontent.com/axkr/symja_android_library/master/symja_android_library/doc/functions/KeySelect.md">KeySelect
   *     documentation</a>
   */
  public static final IBuiltInSymbol KeySelect = F.initFinalSymbol("KeySelect", ID.KeySelect);

  /**
   * KeySort(<|key1->value1, ...|>) - sort the `<|key1->value1, ...|>` entries by the `key` values.
   *
   * @see <a
   *     href="https://raw.githubusercontent.com/axkr/symja_android_library/master/symja_android_library/doc/functions/KeySort.md">KeySort
   *     documentation</a>
   */
  public static final IBuiltInSymbol KeySort = F.initFinalSymbol("KeySort", ID.KeySort);

  /**
   * KeyTake(<|key1->value1, ...|>, {k1, k2,...}) - returns an association of the rules for which
   * the `k1, k2,...` are keys in the association.
   *
   * @see <a
   *     href="https://raw.githubusercontent.com/axkr/symja_android_library/master/symja_android_library/doc/functions/KeyTake.md">KeyTake
   *     documentation</a>
   */
  public static final IBuiltInSymbol KeyTake = F.initFinalSymbol("KeyTake", ID.KeyTake);

  /**
   * Keys(association) - return a list of keys of the `association`.
   *
   * @see <a
   *     href="https://raw.githubusercontent.com/axkr/symja_android_library/master/symja_android_library/doc/functions/Keys.md">Keys
   *     documentation</a>
   */
  public static final IBuiltInSymbol Keys = F.initFinalSymbol("Keys", ID.Keys);

  /**
   * Khinchin - Khinchin's constant
   *
   * @see <a
   *     href="https://raw.githubusercontent.com/axkr/symja_android_library/master/symja_android_library/doc/functions/Khinchin.md">Khinchin
   *     documentation</a>
   */
  public static final IBuiltInSymbol Khinchin = F.initFinalSymbol("Khinchin", ID.Khinchin);

  public static final IBuiltInSymbol KleinInvariantJ =
      F.initFinalSymbol("KleinInvariantJ", ID.KleinInvariantJ);

  public static final IBuiltInSymbol KnownUnitQ = F.initFinalSymbol("KnownUnitQ", ID.KnownUnitQ);

  /**
   * KolmogorovSmirnovTest(data) - Computes the `p-value`, or <i>observed significance level</i>, of
   * a one-sample [Wikipedia:Kolmogorov-Smirnov
   * test](http://en.wikipedia.org/wiki/Kolmogorov-Smirnov_test) evaluating the null hypothesis that
   * `data` conforms to the `NormalDistribution()`.
   *
   * @see <a
   *     href="https://raw.githubusercontent.com/axkr/symja_android_library/master/symja_android_library/doc/functions/KolmogorovSmirnovTest.md">KolmogorovSmirnovTest
   *     documentation</a>
   */
  public static final IBuiltInSymbol KolmogorovSmirnovTest =
      F.initFinalSymbol("KolmogorovSmirnovTest", ID.KolmogorovSmirnovTest);

  /**
   * KroneckerDelta(arg1, arg2, ... argN) - if all arguments `arg1` to `argN` are equal return `1`,
   * otherwise return `0`.
   *
   * @see <a
   *     href="https://raw.githubusercontent.com/axkr/symja_android_library/master/symja_android_library/doc/functions/KroneckerDelta.md">KroneckerDelta
   *     documentation</a>
   */
  public static final IBuiltInSymbol KroneckerDelta =
      F.initFinalSymbol("KroneckerDelta", ID.KroneckerDelta);

  public static final IBuiltInSymbol KroneckerProduct =
      F.initFinalSymbol("KroneckerProduct", ID.KroneckerProduct);

  /**
   * Kurtosis(list) - gives the Pearson measure of kurtosis for `list` (a measure of existing
   * outliers).
   *
   * @see <a
   *     href="https://raw.githubusercontent.com/axkr/symja_android_library/master/symja_android_library/doc/functions/Kurtosis.md">Kurtosis
   *     documentation</a>
   */
  public static final IBuiltInSymbol Kurtosis = F.initFinalSymbol("Kurtosis", ID.Kurtosis);

  /**
   * LCM(n1, n2, ...) - computes the least common multiple of the given integers.
   *
   * @see <a
   *     href="https://raw.githubusercontent.com/axkr/symja_android_library/master/symja_android_library/doc/functions/LCM.md">LCM
   *     documentation</a>
   */
  public static final IBuiltInSymbol LCM = F.initFinalSymbol("LCM", ID.LCM);

  /**
   * LUDecomposition(matrix) - calculate the LUP-decomposition of a square `matrix`.
   *
   * @see <a
   *     href="https://raw.githubusercontent.com/axkr/symja_android_library/master/symja_android_library/doc/functions/LUDecomposition.md">LUDecomposition
   *     documentation</a>
   */
  public static final IBuiltInSymbol LUDecomposition =
      F.initFinalSymbol("LUDecomposition", ID.LUDecomposition);

  public static final IBuiltInSymbol Labeled = F.initFinalSymbol("Labeled", ID.Labeled);

  /**
   * LaguerreL(n, x) - returns the Laguerre polynomial `L_n(x)`.
   *
   * @see <a
   *     href="https://raw.githubusercontent.com/axkr/symja_android_library/master/symja_android_library/doc/functions/LaguerreL.md">LaguerreL
   *     documentation</a>
   */
  public static final IBuiltInSymbol LaguerreL = F.initFinalSymbol("LaguerreL", ID.LaguerreL);

  public static final IBuiltInSymbol LambertW = F.initFinalSymbol("LambertW", ID.LambertW);

  /**
   * LaplaceTransform(f,t,s) - returns the laplace transform.
   *
   * @see <a
   *     href="https://raw.githubusercontent.com/axkr/symja_android_library/master/symja_android_library/doc/functions/LaplaceTransform.md">LaplaceTransform
   *     documentation</a>
   */
  public static final IBuiltInSymbol LaplaceTransform =
      F.initFinalSymbol("LaplaceTransform", ID.LaplaceTransform);

  /**
   * Last(expr) - returns the last element in `expr`.
   *
   * @see <a
   *     href="https://raw.githubusercontent.com/axkr/symja_android_library/master/symja_android_library/doc/functions/Last.md">Last
   *     documentation</a>
   */
  public static final IBuiltInSymbol Last = F.initFinalSymbol("Last", ID.Last);

  /**
   * LeafCount(expr) - returns the total number of indivisible subexpressions in `expr`.
   *
   * @see <a
   *     href="https://raw.githubusercontent.com/axkr/symja_android_library/master/symja_android_library/doc/functions/LeafCount.md">LeafCount
   *     documentation</a>
   */
  public static final IBuiltInSymbol LeafCount = F.initFinalSymbol("LeafCount", ID.LeafCount);

  /**
   * LeastSquares(matrix, right) - solves the linear least-squares problem 'matrix . x = right'.
   *
   * @see <a
   *     href="https://raw.githubusercontent.com/axkr/symja_android_library/master/symja_android_library/doc/functions/LeastSquares.md">LeastSquares
   *     documentation</a>
   */
  public static final IBuiltInSymbol LeastSquares =
      F.initFinalSymbol("LeastSquares", ID.LeastSquares);

  public static final IBuiltInSymbol Left = F.initFinalSymbol("Left", ID.Left);

  /**
   * LegendreP(n, x) - returns the Legendre polynomial `P_n(x)`.
   *
   * @see <a
   *     href="https://raw.githubusercontent.com/axkr/symja_android_library/master/symja_android_library/doc/functions/LegendreP.md">LegendreP
   *     documentation</a>
   */
  public static final IBuiltInSymbol LegendreP = F.initFinalSymbol("LegendreP", ID.LegendreP);

  /**
   * LegendreQ(n, x) - returns the Legendre functions of the second kind `Q_n(x)`.
   *
   * @see <a
   *     href="https://raw.githubusercontent.com/axkr/symja_android_library/master/symja_android_library/doc/functions/LegendreQ.md">LegendreQ
   *     documentation</a>
   */
  public static final IBuiltInSymbol LegendreQ = F.initFinalSymbol("LegendreQ", ID.LegendreQ);

  /**
   * Length(expr) - returns the number of leaves in `expr`.
   *
   * @see <a
   *     href="https://raw.githubusercontent.com/axkr/symja_android_library/master/symja_android_library/doc/functions/Length.md">Length
   *     documentation</a>
   */
  public static final IBuiltInSymbol Length = F.initFinalSymbol("Length", ID.Length);

  /**
   * Less(x, y) - yields `True` if `x` is known to be less than `y`.
   *
   * @see <a
   *     href="https://raw.githubusercontent.com/axkr/symja_android_library/master/symja_android_library/doc/functions/Less.md">Less
   *     documentation</a>
   */
  public static final IBuiltInSymbol Less = F.initFinalSymbol("Less", ID.Less);

  /**
   * LessEqual(x, y) - yields `True` if `x` is known to be less than or equal `y`.
   *
   * @see <a
   *     href="https://raw.githubusercontent.com/axkr/symja_android_library/master/symja_android_library/doc/functions/LessEqual.md">LessEqual
   *     documentation</a>
   */
  public static final IBuiltInSymbol LessEqual = F.initFinalSymbol("LessEqual", ID.LessEqual);

  /**
   * LetterCharacter - represents letters..
   *
   * @see <a
   *     href="https://raw.githubusercontent.com/axkr/symja_android_library/master/symja_android_library/doc/functions/LetterCharacter.md">LetterCharacter
   *     documentation</a>
   */
  public static final IBuiltInSymbol LetterCharacter =
      F.initFinalSymbol("LetterCharacter", ID.LetterCharacter);

  /**
   * LetterCounts(string) - count the number of each distinct character in the `string` and return
   * the result as an association `<|char->counter1, ...|>`.
   *
   * @see <a
   *     href="https://raw.githubusercontent.com/axkr/symja_android_library/master/symja_android_library/doc/functions/LetterCounts.md">LetterCounts
   *     documentation</a>
   */
  public static final IBuiltInSymbol LetterCounts =
      F.initFinalSymbol("LetterCounts", ID.LetterCounts);

  /**
   * LetterNumber(character) - returns the position of the `character` in the English alphabet.
   *
   * @see <a
   *     href="https://raw.githubusercontent.com/axkr/symja_android_library/master/symja_android_library/doc/functions/LetterNumber.md">LetterNumber
   *     documentation</a>
   */
  public static final IBuiltInSymbol LetterNumber =
      F.initFinalSymbol("LetterNumber", ID.LetterNumber);

  /**
   * LetterQ(expr) - tests whether `expr` is a string, which only contains letters.
   *
   * @see <a
   *     href="https://raw.githubusercontent.com/axkr/symja_android_library/master/symja_android_library/doc/functions/LetterQ.md">LetterQ
   *     documentation</a>
   */
  public static final IBuiltInSymbol LetterQ = F.initFinalSymbol("LetterQ", ID.LetterQ);

  /**
   * Level(expr, levelspec) - gives a list of all sub-expressions of `expr` at the level(s)
   * specified by `levelspec`.
   *
   * @see <a
   *     href="https://raw.githubusercontent.com/axkr/symja_android_library/master/symja_android_library/doc/functions/Level.md">Level
   *     documentation</a>
   */
  public static final IBuiltInSymbol Level = F.initFinalSymbol("Level", ID.Level);

  /**
   * LevelQ(expr) - tests whether `expr` is a valid level specification.
   *
   * @see <a
   *     href="https://raw.githubusercontent.com/axkr/symja_android_library/master/symja_android_library/doc/functions/LevelQ.md">LevelQ
   *     documentation</a>
   */
  public static final IBuiltInSymbol LevelQ = F.initFinalSymbol("LevelQ", ID.LevelQ);

  public static final IBuiltInSymbol LeviCivitaTensor =
      F.initFinalSymbol("LeviCivitaTensor", ID.LeviCivitaTensor);

  public static final IBuiltInSymbol Lexicographic =
      F.initFinalSymbol("Lexicographic", ID.Lexicographic);

  public static final IBuiltInSymbol Lighting = F.initFinalSymbol("Lighting", ID.Lighting);

  public static final IBuiltInSymbol LightBlue = F.initFinalSymbol("LightBlue", ID.LightBlue);

  public static final IBuiltInSymbol LightBrown = F.initFinalSymbol("LightBrown", ID.LightBrown);

  public static final IBuiltInSymbol LightCyan = F.initFinalSymbol("LightCyan", ID.LightCyan);

  public static final IBuiltInSymbol LightGray = F.initFinalSymbol("LightGray", ID.LightGray);

  public static final IBuiltInSymbol LightGreen = F.initFinalSymbol("LightGreen", ID.LightGreen);

  public static final IBuiltInSymbol LightMagenta =
      F.initFinalSymbol("LightMagenta", ID.LightMagenta);

  public static final IBuiltInSymbol LightOrange = F.initFinalSymbol("LightOrange", ID.LightOrange);

  public static final IBuiltInSymbol LightPink = F.initFinalSymbol("LightPink", ID.LightPink);

  public static final IBuiltInSymbol LightPurple = F.initFinalSymbol("LightPurple", ID.LightPurple);

  public static final IBuiltInSymbol LightRed = F.initFinalSymbol("LightRed", ID.LightRed);

  public static final IBuiltInSymbol LightYellow = F.initFinalSymbol("LightYellow", ID.LightYellow);

  /**
   * Limit(expr, x->x0) - gives the limit of `expr` as `x` approaches `x0`
   *
   * @see <a
   *     href="https://raw.githubusercontent.com/axkr/symja_android_library/master/symja_android_library/doc/functions/Limit.md">Limit
   *     documentation</a>
   */
  public static final IBuiltInSymbol Limit = F.initFinalSymbol("Limit", ID.Limit);

  public static final IBuiltInSymbol Line = F.initFinalSymbol("Line", ID.Line);

  public static final IBuiltInSymbol LineGraph = F.initFinalSymbol("LineGraph", ID.LineGraph);

  /**
   * LinearModelFit(list-of-data-points, expr, symbol) - In statistics, linear regression is a
   * linear approach to modeling the relationship between a scalar response (or dependent variable)
   * and one or more explanatory variables (or independent variables).
   *
   * @see <a
   *     href="https://raw.githubusercontent.com/axkr/symja_android_library/master/symja_android_library/doc/functions/LinearModelFit.md">LinearModelFit
   *     documentation</a>
   */
  public static final IBuiltInSymbol LinearModelFit =
      F.initFinalSymbol("LinearModelFit", ID.LinearModelFit);

  /**
   * LinearProgramming(coefficientsOfLinearObjectiveFunction, constraintList,
   * constraintRelationList) - the `LinearProgramming` function provides an implementation of
   * [George Dantzig's simplex algorithm](http://en.wikipedia.org/wiki/Simplex_algorithm) for
   * solving linear optimization problems with linear equality and inequality constraints and
   * implicit non-negative variables.
   *
   * @see <a
   *     href="https://raw.githubusercontent.com/axkr/symja_android_library/master/symja_android_library/doc/functions/LinearProgramming.md">LinearProgramming
   *     documentation</a>
   */
  public static final IBuiltInSymbol LinearProgramming =
      F.initFinalSymbol("LinearProgramming", ID.LinearProgramming);

  /**
   * LinearRecurrence(list1, list2, n) - solve the linear recurrence and return the generated
   * sequence of elements.
   *
   * @see <a
   *     href="https://raw.githubusercontent.com/axkr/symja_android_library/master/symja_android_library/doc/functions/LinearRecurrence.md">LinearRecurrence
   *     documentation</a>
   */
  public static final IBuiltInSymbol LinearRecurrence =
      F.initFinalSymbol("LinearRecurrence", ID.LinearRecurrence);

  /**
   * LinearSolve(matrix, right) - solves the linear equation system 'matrix . x = right' and returns
   * one corresponding solution `x`.
   *
   * @see <a
   *     href="https://raw.githubusercontent.com/axkr/symja_android_library/master/symja_android_library/doc/functions/LinearSolve.md">LinearSolve
   *     documentation</a>
   */
  public static final IBuiltInSymbol LinearSolve = F.initFinalSymbol("LinearSolve", ID.LinearSolve);

  public static final IBuiltInSymbol LinearSolveFunction =
      F.initFinalSymbol("LinearSolveFunction", ID.LinearSolveFunction);

  public static final IBuiltInSymbol LiouvilleLambda =
      F.initFinalSymbol("LiouvilleLambda", ID.LiouvilleLambda);

  /**
   * List(e1, e2, ..., ei) - represents a list containing the elements `e1...ei`.
   *
   * @see <a
   *     href="https://raw.githubusercontent.com/axkr/symja_android_library/master/symja_android_library/doc/functions/List.md">List
   *     documentation</a>
   */
  public static final IBuiltInSymbol List = F.initFinalSymbol("List", ID.List);

  public static final IBuiltInSymbol ListContourPlot =
      F.initFinalSymbol("ListContourPlot", ID.ListContourPlot);

  /**
   * ListConvolve(kernel-list, tensor-list) - create the convolution of the `kernel-list` with
   * `tensor-list`.
   *
   * @see <a
   *     href="https://raw.githubusercontent.com/axkr/symja_android_library/master/symja_android_library/doc/functions/ListConvolve.md">ListConvolve
   *     documentation</a>
   */
  public static final IBuiltInSymbol ListConvolve =
      F.initFinalSymbol("ListConvolve", ID.ListConvolve);

  /**
   * ListCorrelate(kernel-list, tensor-list) - create the correlation of the `kernel-list` with
   * `tensor-list`.
   *
   * @see <a
   *     href="https://raw.githubusercontent.com/axkr/symja_android_library/master/symja_android_library/doc/functions/ListCorrelate.md">ListCorrelate
   *     documentation</a>
   */
  public static final IBuiltInSymbol ListCorrelate =
      F.initFinalSymbol("ListCorrelate", ID.ListCorrelate);

  /**
   * ListLinePlot( { list-of-points } ) - generate a JavaScript list line plot control for the
   * `list-of-points`.
   *
   * @see <a
   *     href="https://raw.githubusercontent.com/axkr/symja_android_library/master/symja_android_library/doc/functions/ListLinePlot.md">ListLinePlot
   *     documentation</a>
   */
  public static final IBuiltInSymbol ListLinePlot =
      F.initFinalSymbol("ListLinePlot", ID.ListLinePlot);

  /**
   * ListPlot( { list-of-points } ) - generate a JavaScript list plot control for the
   * `list-of-points`.
   *
   * @see <a
   *     href="https://raw.githubusercontent.com/axkr/symja_android_library/master/symja_android_library/doc/functions/ListPlot.md">ListPlot
   *     documentation</a>
   */
  public static final IBuiltInSymbol ListPlot = F.initFinalSymbol("ListPlot", ID.ListPlot);

  /**
   * ListPlot3D( { list-of-points } ) - generate a JavaScript list plot 3D control for the
   * `list-of-points`.
   *
   * @see <a
   *     href="https://raw.githubusercontent.com/axkr/symja_android_library/master/symja_android_library/doc/functions/ListPlot3D.md">ListPlot3D
   *     documentation</a>
   */
  public static final IBuiltInSymbol ListPlot3D = F.initFinalSymbol("ListPlot3D", ID.ListPlot3D);

  /**
   * ListQ(expr) - tests whether `expr` is a `List`.
   *
   * @see <a
   *     href="https://raw.githubusercontent.com/axkr/symja_android_library/master/symja_android_library/doc/functions/ListQ.md">ListQ
   *     documentation</a>
   */
  public static final IBuiltInSymbol ListQ = F.initFinalSymbol("ListQ", ID.ListQ);

  /**
   * Listable - is an attribute specifying that a function should be automatically applied to each
   * element of a list.
   *
   * @see <a
   *     href="https://raw.githubusercontent.com/axkr/symja_android_library/master/symja_android_library/doc/functions/Listable.md">Listable
   *     documentation</a>
   */
  public static final IBuiltInSymbol Listable = F.initFinalSymbol("Listable", ID.Listable);

  public static final IBuiltInSymbol Literal = F.initFinalSymbol("Literal", ID.Literal);

  /**
   * LoadJavaClass["class-name"] - loads the class with the specified `class-name` and return a
   * `JavaClass` expression. All static method names are assigned to a context which will be created
   * by the last part of the class name.
   *
   * @see <a
   *     href="https://raw.githubusercontent.com/axkr/symja_android_library/master/symja_android_library/doc/functions/LoadJavaClass.md">LoadJavaClass
   *     documentation</a>
   */
  public static final IBuiltInSymbol LoadJavaClass =
      F.initFinalSymbol("LoadJavaClass", ID.LoadJavaClass);

  /**
   * Log(z) - returns the natural logarithm of `z`.
   *
   * @see <a
   *     href="https://raw.githubusercontent.com/axkr/symja_android_library/master/symja_android_library/doc/functions/Log.md">Log
   *     documentation</a>
   */
  public static final IBuiltInSymbol Log = F.initFinalSymbol("Log", ID.Log);

  /**
   * Log10(z) - returns the base-`10` logarithm of `z`. `Log10(z)` will be converted to
   * `Log(z)/Log(10)` in symbolic mode.
   *
   * @see <a
   *     href="https://raw.githubusercontent.com/axkr/symja_android_library/master/symja_android_library/doc/functions/Log10.md">Log10
   *     documentation</a>
   */
  public static final IBuiltInSymbol Log10 = F.initFinalSymbol("Log10", ID.Log10);

  /**
   * Log2(z) - returns the base-`2` logarithm of `z`. `Log2(z)` will be converted to `Log(z)/Log(2)`
   * in symbolic mode.
   *
   * @see <a
   *     href="https://raw.githubusercontent.com/axkr/symja_android_library/master/symja_android_library/doc/functions/Log2.md">Log2
   *     documentation</a>
   */
  public static final IBuiltInSymbol Log2 = F.initFinalSymbol("Log2", ID.Log2);

  /**
   * LogGamma(z) - is the logarithmic gamma function on the complex number `z`.
   *
   * @see <a
   *     href="https://raw.githubusercontent.com/axkr/symja_android_library/master/symja_android_library/doc/functions/LogGamma.md">LogGamma
   *     documentation</a>
   */
  public static final IBuiltInSymbol LogGamma = F.initFinalSymbol("LogGamma", ID.LogGamma);

  /**
   * LogIntegral(expr) - returns the integral logarithm of `expr`.
   *
   * @see <a
   *     href="https://raw.githubusercontent.com/axkr/symja_android_library/master/symja_android_library/doc/functions/LogIntegral.md">LogIntegral
   *     documentation</a>
   */
  public static final IBuiltInSymbol LogIntegral = F.initFinalSymbol("LogIntegral", ID.LogIntegral);

  /**
   * LogNormalDistribution(m, s) - returns a log-normal distribution.
   *
   * @see <a
   *     href="https://raw.githubusercontent.com/axkr/symja_android_library/master/symja_android_library/doc/functions/LogNormalDistribution.md">LogNormalDistribution
   *     documentation</a>
   */
  public static final IBuiltInSymbol LogNormalDistribution =
      F.initFinalSymbol("LogNormalDistribution", ID.LogNormalDistribution);

  public static final IBuiltInSymbol LogicalExpand =
      F.initFinalSymbol("LogicalExpand", ID.LogicalExpand);

  /**
   * LogisticSigmoid(z) - returns the logistic sigmoid of `z`.
   *
   * @see <a
   *     href="https://raw.githubusercontent.com/axkr/symja_android_library/master/symja_android_library/doc/functions/LogisticSigmoid.md">LogisticSigmoid
   *     documentation</a>
   */
  public static final IBuiltInSymbol LogisticSigmoid =
      F.initFinalSymbol("LogisticSigmoid", ID.LogisticSigmoid);

  public static final IBuiltInSymbol LongForm = F.initFinalSymbol("LongForm", ID.LongForm);

  public static final IBuiltInSymbol Longest = F.initFinalSymbol("Longest", ID.Longest);

  /**
   * Lookup(association, key) - return the value in the `association` which is associated with the
   * `key`. If no value is available return `Missing("KeyAbsent",key)`.
   *
   * @see <a
   *     href="https://raw.githubusercontent.com/axkr/symja_android_library/master/symja_android_library/doc/functions/Lookup.md">Lookup
   *     documentation</a>
   */
  public static final IBuiltInSymbol Lookup = F.initFinalSymbol("Lookup", ID.Lookup);

  /**
   * LowerCaseQ(str) - is `True` if the given `str` is a string which only contains lower case
   * characters.
   *
   * @see <a
   *     href="https://raw.githubusercontent.com/axkr/symja_android_library/master/symja_android_library/doc/functions/LowerCaseQ.md">LowerCaseQ
   *     documentation</a>
   */
  public static final IBuiltInSymbol LowerCaseQ = F.initFinalSymbol("LowerCaseQ", ID.LowerCaseQ);

  /**
   * LowerTriangularize(matrix) - create a lower triangular matrix from the given `matrix`.
   *
   * @see <a
   *     href="https://raw.githubusercontent.com/axkr/symja_android_library/master/symja_android_library/doc/functions/LowerTriangularize.md">LowerTriangularize
   *     documentation</a>
   */
  public static final IBuiltInSymbol LowerTriangularize =
      F.initFinalSymbol("LowerTriangularize", ID.LowerTriangularize);

  /**
   * LucasL(n) - gives the `n`th Lucas number.
   *
   * @see <a
   *     href="https://raw.githubusercontent.com/axkr/symja_android_library/master/symja_android_library/doc/functions/LucasL.md">LucasL
   *     documentation</a>
   */
  public static final IBuiltInSymbol LucasL = F.initFinalSymbol("LucasL", ID.LucasL);

  /**
   * MachineNumberQ(expr) - returns `True` if `expr` is a machine-precision real or complex number.
   *
   * @see <a
   *     href="https://raw.githubusercontent.com/axkr/symja_android_library/master/symja_android_library/doc/functions/MachineNumberQ.md">MachineNumberQ
   *     documentation</a>
   */
  public static final IBuiltInSymbol MachineNumberQ =
      F.initFinalSymbol("MachineNumberQ", ID.MachineNumberQ);

  public static final IBuiltInSymbol Magenta = F.initFinalSymbol("Magenta", ID.Magenta);

  /**
   * MangoldtLambda(n) - the von Mangoldt function of `n`
   *
   * @see <a
   *     href="https://raw.githubusercontent.com/axkr/symja_android_library/master/symja_android_library/doc/functions/MangoldtLambda.md">MangoldtLambda
   *     documentation</a>
   */
  public static final IBuiltInSymbol MangoldtLambda =
      F.initFinalSymbol("MangoldtLambda", ID.MangoldtLambda);

  /**
   * ManhattanDistance(u, v) - returns the Manhattan distance between `u` and `v`, which is the
   * number of horizontal or vertical moves in the grid like Manhattan city layout to get from `u`
   * to `v`.
   *
   * @see <a
   *     href="https://raw.githubusercontent.com/axkr/symja_android_library/master/symja_android_library/doc/functions/ManhattanDistance.md">ManhattanDistance
   *     documentation</a>
   */
  public static final IBuiltInSymbol ManhattanDistance =
      F.initFinalSymbol("ManhattanDistance", ID.ManhattanDistance);

  /**
   * Manipulate(plot, {x, min, max}) - generate a JavaScript control for the expression `plot` which
   * can be manipulated by a range slider `{x, min, max}`.
   *
   * @see <a
   *     href="https://raw.githubusercontent.com/axkr/symja_android_library/master/symja_android_library/doc/functions/Manipulate.md">Manipulate
   *     documentation</a>
   */
  public static final IBuiltInSymbol Manipulate = F.initFinalSymbol("Manipulate", ID.Manipulate);

  public static final IBuiltInSymbol MantissaExponent =
      F.initFinalSymbol("MantissaExponent", ID.MantissaExponent);

  /**
   * Map(f, expr) or f /@ expr - applies `f` to each part on the first level of `expr`.
   *
   * @see <a
   *     href="https://raw.githubusercontent.com/axkr/symja_android_library/master/symja_android_library/doc/functions/Map.md">Map
   *     documentation</a>
   */
  public static final IBuiltInSymbol Map = F.initFinalSymbol("Map", ID.Map);

  public static final IBuiltInSymbol MapAll = F.initFinalSymbol("MapAll", ID.MapAll);

  public static final IBuiltInSymbol MapAt = F.initFinalSymbol("MapAt", ID.MapAt);

  /**
   * MapIndexed(f, expr) - applies `f` to each part on the first level of `expr` and appending the
   * elements position as a list in the second argument.
   *
   * @see <a
   *     href="https://raw.githubusercontent.com/axkr/symja_android_library/master/symja_android_library/doc/functions/MapIndexed.md">MapIndexed
   *     documentation</a>
   */
  public static final IBuiltInSymbol MapIndexed = F.initFinalSymbol("MapIndexed", ID.MapIndexed);

  /**
   * MapThread(f, {{a1, a2, ...}, {b1, b2, ...}, ...}) - returns `{f(a1, b1, ...), f(a2, b2, ...),
   * ...}`.
   *
   * @see <a
   *     href="https://raw.githubusercontent.com/axkr/symja_android_library/master/symja_android_library/doc/functions/MapThread.md">MapThread
   *     documentation</a>
   */
  public static final IBuiltInSymbol MapThread = F.initFinalSymbol("MapThread", ID.MapThread);

  /**
   * MatchQ(expr, form) - tests whether `expr` matches `form`.
   *
   * @see <a
   *     href="https://raw.githubusercontent.com/axkr/symja_android_library/master/symja_android_library/doc/functions/MatchQ.md">MatchQ
   *     documentation</a>
   */
  public static final IBuiltInSymbol MatchQ = F.initFinalSymbol("MatchQ", ID.MatchQ);

  /**
   * MatchingDissimilarity(u, v) - returns the Matching dissimilarity between the two boolean 1-D
   * lists `u` and `v`, which is defined as `(c_tf + c_ft) / n`, where `n` is `len(u)` and `c_ij` is
   * the number of occurrences of `u(k)=i` and `v(k)=j` for `k<n`.
   *
   * @see <a
   *     href="https://raw.githubusercontent.com/axkr/symja_android_library/master/symja_android_library/doc/functions/MatchingDissimilarity.md">MatchingDissimilarity
   *     documentation</a>
   */
  public static final IBuiltInSymbol MatchingDissimilarity =
      F.initFinalSymbol("MatchingDissimilarity", ID.MatchingDissimilarity);

  /**
   * MathMLForm(expr) - returns the MathML form of the evaluated `expr`.
   *
   * @see <a
   *     href="https://raw.githubusercontent.com/axkr/symja_android_library/master/symja_android_library/doc/functions/MathMLForm.md">MathMLForm
   *     documentation</a>
   */
  public static final IBuiltInSymbol MathMLForm = F.initFinalSymbol("MathMLForm", ID.MathMLForm);

  public static final IBuiltInSymbol Matrices = F.initFinalSymbol("Matrices", ID.Matrices);

  public static final IBuiltInSymbol MatrixD = F.initFinalSymbol("MatrixD", ID.MatrixD);

  /**
   * MatrixExp(matrix) - computes the matrix exponential of the square `matrix`.
   *
   * @see <a
   *     href="https://raw.githubusercontent.com/axkr/symja_android_library/master/symja_android_library/doc/functions/MatrixExp.md">MatrixExp
   *     documentation</a>
   */
  public static final IBuiltInSymbol MatrixExp = F.initFinalSymbol("MatrixExp", ID.MatrixExp);

  /**
   * MatrixForm(matrix) - print a `matrix` or sparse array in matrix form
   *
   * @see <a
   *     href="https://raw.githubusercontent.com/axkr/symja_android_library/master/symja_android_library/doc/functions/MatrixForm.md">MatrixForm
   *     documentation</a>
   */
  public static final IBuiltInSymbol MatrixForm = F.initFinalSymbol("MatrixForm", ID.MatrixForm);

  public static final IBuiltInSymbol MatrixLog = F.initFinalSymbol("MatrixLog", ID.MatrixLog);

  /**
   * MatrixMinimalPolynomial(matrix, var) - computes the matrix minimal polynomial of a `matrix` for
   * the variable `var`.
   *
   * @see <a
   *     href="https://raw.githubusercontent.com/axkr/symja_android_library/master/symja_android_library/doc/functions/MatrixMinimalPolynomial.md">MatrixMinimalPolynomial
   *     documentation</a>
   */
  public static final IBuiltInSymbol MatrixMinimalPolynomial =
      F.initFinalSymbol("MatrixMinimalPolynomial", ID.MatrixMinimalPolynomial);

  /**
   * MatrixPlot( matrix ) - create a matrix plot.
   *
   * @see <a
   *     href="https://raw.githubusercontent.com/axkr/symja_android_library/master/symja_android_library/doc/functions/MatrixPlot.md">MatrixPlot
   *     documentation</a>
   */
  public static final IBuiltInSymbol MatrixPlot = F.initFinalSymbol("MatrixPlot", ID.MatrixPlot);

  /**
   * MatrixPower(matrix, n) - computes the `n`th power of a `matrix`
   *
   * @see <a
   *     href="https://raw.githubusercontent.com/axkr/symja_android_library/master/symja_android_library/doc/functions/MatrixPower.md">MatrixPower
   *     documentation</a>
   */
  public static final IBuiltInSymbol MatrixPower = F.initFinalSymbol("MatrixPower", ID.MatrixPower);

  /**
   * MatrixQ(m) - returns `True` if `m` is a list of equal-length lists.
   *
   * @see <a
   *     href="https://raw.githubusercontent.com/axkr/symja_android_library/master/symja_android_library/doc/functions/MatrixQ.md">MatrixQ
   *     documentation</a>
   */
  public static final IBuiltInSymbol MatrixQ = F.initFinalSymbol("MatrixQ", ID.MatrixQ);

  /**
   * MatrixRank(matrix) - returns the rank of `matrix`.
   *
   * @see <a
   *     href="https://raw.githubusercontent.com/axkr/symja_android_library/master/symja_android_library/doc/functions/MatrixRank.md">MatrixRank
   *     documentation</a>
   */
  public static final IBuiltInSymbol MatrixRank = F.initFinalSymbol("MatrixRank", ID.MatrixRank);

  /**
   * Max(e_1, e_2, ..., e_i) - returns the expression with the greatest value among the `e_i`.
   *
   * @see <a
   *     href="https://raw.githubusercontent.com/axkr/symja_android_library/master/symja_android_library/doc/functions/Max.md">Max
   *     documentation</a>
   */
  public static final IBuiltInSymbol Max = F.initFinalSymbol("Max", ID.Max);

  /**
   * MaxFilter(list, r) - filter which evaluates the `Max` of `list` for the radius `r`.
   *
   * @see <a
   *     href="https://raw.githubusercontent.com/axkr/symja_android_library/master/symja_android_library/doc/functions/MaxFilter.md">MaxFilter
   *     documentation</a>
   */
  public static final IBuiltInSymbol MaxFilter = F.initFinalSymbol("MaxFilter", ID.MaxFilter);

  public static final IBuiltInSymbol MaxIterations =
      F.initFinalSymbol("MaxIterations", ID.MaxIterations);

  public static final IBuiltInSymbol MaxMemoryUsed =
      F.initFinalSymbol("MaxMemoryUsed", ID.MaxMemoryUsed);

  public static final IBuiltInSymbol MaxPoints = F.initFinalSymbol("MaxPoints", ID.MaxPoints);

  /**
   * Maximize(unary-function, variable) - returns the maximum of the unary function for the given
   * `variable`.
   *
   * @see <a
   *     href="https://raw.githubusercontent.com/axkr/symja_android_library/master/symja_android_library/doc/functions/Maximize.md">Maximize
   *     documentation</a>
   */
  public static final IBuiltInSymbol Maximize = F.initFinalSymbol("Maximize", ID.Maximize);

  /**
   * Mean(list) - returns the statistical mean of `list`.
   *
   * @see <a
   *     href="https://raw.githubusercontent.com/axkr/symja_android_library/master/symja_android_library/doc/functions/Mean.md">Mean
   *     documentation</a>
   */
  public static final IBuiltInSymbol Mean = F.initFinalSymbol("Mean", ID.Mean);

  public static final IBuiltInSymbol MeanDeviation =
      F.initFinalSymbol("MeanDeviation", ID.MeanDeviation);

  /**
   * MeanFilter(list, r) - filter which evaluates the `Mean` of `list` for the radius `r`.
   *
   * @see <a
   *     href="https://raw.githubusercontent.com/axkr/symja_android_library/master/symja_android_library/doc/functions/MeanFilter.md">MeanFilter
   *     documentation</a>
   */
  public static final IBuiltInSymbol MeanFilter = F.initFinalSymbol("MeanFilter", ID.MeanFilter);

  /**
   * Median(list) - returns the median of `list`.
   *
   * @see <a
   *     href="https://raw.githubusercontent.com/axkr/symja_android_library/master/symja_android_library/doc/functions/Median.md">Median
   *     documentation</a>
   */
  public static final IBuiltInSymbol Median = F.initFinalSymbol("Median", ID.Median);

  /**
   * MedianFilter(list, r) - filter which evaluates the `Median` of `list` for the radius `r`.
   *
   * @see <a
   *     href="https://raw.githubusercontent.com/axkr/symja_android_library/master/symja_android_library/doc/functions/MedianFilter.md">MedianFilter
   *     documentation</a>
   */
  public static final IBuiltInSymbol MedianFilter =
      F.initFinalSymbol("MedianFilter", ID.MedianFilter);

  public static final IBuiltInSymbol MeijerG = F.initFinalSymbol("MeijerG", ID.MeijerG);

  /**
   * MemberQ(list, pattern) - returns `True` if pattern matches any element of `list`, or `False`
   * otherwise.
   *
   * @see <a
   *     href="https://raw.githubusercontent.com/axkr/symja_android_library/master/symja_android_library/doc/functions/MemberQ.md">MemberQ
   *     documentation</a>
   */
  public static final IBuiltInSymbol MemberQ = F.initFinalSymbol("MemberQ", ID.MemberQ);

  public static final IBuiltInSymbol MemoryAvailable =
      F.initFinalSymbol("MemoryAvailable", ID.MemoryAvailable);

  public static final IBuiltInSymbol MemoryInUse = F.initFinalSymbol("MemoryInUse", ID.MemoryInUse);

  /**
   * MersennePrimeExponent(n) - returns the `n`th mersenne prime exponent. `2^n - 1` must be a prime
   * number.
   *
   * @see <a
   *     href="https://raw.githubusercontent.com/axkr/symja_android_library/master/symja_android_library/doc/functions/MersennePrimeExponent.md">MersennePrimeExponent
   *     documentation</a>
   */
  public static final IBuiltInSymbol MersennePrimeExponent =
      F.initFinalSymbol("MersennePrimeExponent", ID.MersennePrimeExponent);

  /**
   * MersennePrimeExponentQ(n) - returns `True` if `2^n - 1` is a prime number. Currently `0 <= n <=
   * 47` can be computed in reasonable time.
   *
   * @see <a
   *     href="https://raw.githubusercontent.com/axkr/symja_android_library/master/symja_android_library/doc/functions/MersennePrimeExponentQ.md">MersennePrimeExponentQ
   *     documentation</a>
   */
  public static final IBuiltInSymbol MersennePrimeExponentQ =
      F.initFinalSymbol("MersennePrimeExponentQ", ID.MersennePrimeExponentQ);

  public static final IBuiltInSymbol MeshRange = F.initFinalSymbol("MeshRange", ID.MeshRange);

  /**
   * Message(symbol::msg, expr1, expr2, ...) - displays the specified message, replacing
   * placeholders in the message text with the corresponding expressions.
   *
   * @see <a
   *     href="https://raw.githubusercontent.com/axkr/symja_android_library/master/symja_android_library/doc/functions/Message.md">Message
   *     documentation</a>
   */
  public static final IBuiltInSymbol Message = F.initFinalSymbol("Message", ID.Message);

  /**
   * MessageName(symbol, msg) - `symbol::msg` identifies a message. `MessageName` is the head of
   * message IDs of the form `symbol::tag`.
   *
   * @see <a
   *     href="https://raw.githubusercontent.com/axkr/symja_android_library/master/symja_android_library/doc/functions/MessageName.md">MessageName
   *     documentation</a>
   */
  public static final IBuiltInSymbol MessageName = F.initFinalSymbol("MessageName", ID.MessageName);

  /**
   * Messages(symbol) - return all messages which are asociated to `symbol`.
   *
   * @see <a
   *     href="https://raw.githubusercontent.com/axkr/symja_android_library/master/symja_android_library/doc/functions/Messages.md">Messages
   *     documentation</a>
   */
  public static final IBuiltInSymbol Messages = F.initFinalSymbol("Messages", ID.Messages);

  public static final IBuiltInSymbol Method = F.initFinalSymbol("Method", ID.Method);

  /**
   * Min(e_1, e_2, ..., e_i) - returns the expression with the lowest value among the `e_i`.
   *
   * @see <a
   *     href="https://raw.githubusercontent.com/axkr/symja_android_library/master/symja_android_library/doc/functions/Min.md">Min
   *     documentation</a>
   */
  public static final IBuiltInSymbol Min = F.initFinalSymbol("Min", ID.Min);

  /**
   * MinFilter(list, r) - filter which evaluates the `Min` of `list` for the radius `r`.
   *
   * @see <a
   *     href="https://raw.githubusercontent.com/axkr/symja_android_library/master/symja_android_library/doc/functions/MinFilter.md">MinFilter
   *     documentation</a>
   */
  public static final IBuiltInSymbol MinFilter = F.initFinalSymbol("MinFilter", ID.MinFilter);

  public static final IBuiltInSymbol MinMax = F.initFinalSymbol("MinMax", ID.MinMax);

  public static final IBuiltInSymbol MinimalPolynomial =
      F.initFinalSymbol("MinimalPolynomial", ID.MinimalPolynomial);

  /**
   * Minimize(unary-function, variable) - returns the minimum of the unary function for the given
   * `variable`.
   *
   * @see <a
   *     href="https://raw.githubusercontent.com/axkr/symja_android_library/master/symja_android_library/doc/functions/Minimize.md">Minimize
   *     documentation</a>
   */
  public static final IBuiltInSymbol Minimize = F.initFinalSymbol("Minimize", ID.Minimize);

  /**
   * Minus(expr) - is the negation of `expr`.
   *
   * @see <a
   *     href="https://raw.githubusercontent.com/axkr/symja_android_library/master/symja_android_library/doc/functions/Minus.md">Minus
   *     documentation</a>
   */
  public static final IBuiltInSymbol Minus = F.initFinalSymbol("Minus", ID.Minus);

  public static final IBuiltInSymbol Missing = F.initFinalSymbol("Missing", ID.Missing);

  /**
   * MissingQ(expr) - returns `True` if `expr` is a `Missing()` expression.
   *
   * @see <a
   *     href="https://raw.githubusercontent.com/axkr/symja_android_library/master/symja_android_library/doc/functions/MissingQ.md">MissingQ
   *     documentation</a>
   */
  public static final IBuiltInSymbol MissingQ = F.initFinalSymbol("MissingQ", ID.MissingQ);

  /**
   * Mod(x, m) - returns `x` modulo `m`.
   *
   * @see <a
   *     href="https://raw.githubusercontent.com/axkr/symja_android_library/master/symja_android_library/doc/functions/Mod.md">Mod
   *     documentation</a>
   */
  public static final IBuiltInSymbol Mod = F.initFinalSymbol("Mod", ID.Mod);

  /**
   * Module({list_of_local_variables}, expr ) - evaluates `expr` for the `list_of_local_variables`
   * by renaming local variables.
   *
   * @see <a
   *     href="https://raw.githubusercontent.com/axkr/symja_android_library/master/symja_android_library/doc/functions/Module.md">Module
   *     documentation</a>
   */
  public static final IBuiltInSymbol Module = F.initFinalSymbol("Module", ID.Module);

  public static final IBuiltInSymbol Modulus = F.initFinalSymbol("Modulus", ID.Modulus);

  /**
   * MoebiusMu(expr) - calculate the Möbius function.
   *
   * @see <a
   *     href="https://raw.githubusercontent.com/axkr/symja_android_library/master/symja_android_library/doc/functions/MoebiusMu.md">MoebiusMu
   *     documentation</a>
   */
  public static final IBuiltInSymbol MoebiusMu = F.initFinalSymbol("MoebiusMu", ID.MoebiusMu);

  /**
   * MonomialList(polynomial, list-of-variables) - get the list of monomials of a `polynomial`
   * expression, with respect to the `list-of-variables`.
   *
   * @see <a
   *     href="https://raw.githubusercontent.com/axkr/symja_android_library/master/symja_android_library/doc/functions/MonomialList.md">MonomialList
   *     documentation</a>
   */
  public static final IBuiltInSymbol MonomialList =
      F.initFinalSymbol("MonomialList", ID.MonomialList);

  public static final IBuiltInSymbol MonomialOrder =
      F.initFinalSymbol("MonomialOrder", ID.MonomialOrder);

  /**
   * Most(expr) - returns `expr` with the last element removed.
   *
   * @see <a
   *     href="https://raw.githubusercontent.com/axkr/symja_android_library/master/symja_android_library/doc/functions/Most.md">Most
   *     documentation</a>
   */
  public static final IBuiltInSymbol Most = F.initFinalSymbol("Most", ID.Most);

  /**
   * Multinomial(n1, n2, ...) - gives the multinomial coefficient `(n1+n2+...)!/(n1! n2! ...)`.
   *
   * @see <a
   *     href="https://raw.githubusercontent.com/axkr/symja_android_library/master/symja_android_library/doc/functions/Multinomial.md">Multinomial
   *     documentation</a>
   */
  public static final IBuiltInSymbol Multinomial = F.initFinalSymbol("Multinomial", ID.Multinomial);

  /**
   * MultiplicativeOrder(a, n) - gives the multiplicative order `a` modulo `n`.
   *
   * @see <a
   *     href="https://raw.githubusercontent.com/axkr/symja_android_library/master/symja_android_library/doc/functions/MultiplicativeOrder.md">MultiplicativeOrder
   *     documentation</a>
   */
  public static final IBuiltInSymbol MultiplicativeOrder =
      F.initFinalSymbol("MultiplicativeOrder", ID.MultiplicativeOrder);

  /**
   * N(expr) - gives the numerical value of `expr`.
   *
   * @see <a
   *     href="https://raw.githubusercontent.com/axkr/symja_android_library/master/symja_android_library/doc/functions/N.md">N
   *     documentation</a>
   */
  public static final IBuiltInSymbol N = F.initFinalSymbol("N", ID.N);

  /**
   * ND(function, x, value) - returns a numerical approximation of the partial derivative of the
   * `function` for the variable `x` and the given `value`.
   *
   * @see <a
   *     href="https://raw.githubusercontent.com/axkr/symja_android_library/master/symja_android_library/doc/functions/ND.md">ND
   *     documentation</a>
   */
  public static final IBuiltInSymbol ND = F.initFinalSymbol("ND", ID.ND);

  /**
   * NDSolve({equation-list}, functions, t) - attempts to solve the linear differential
   * `equation-list` for the `functions` and the time-dependent-variable `t`. Returns an
   * `InterpolatingFunction` function object.
   *
   * @see <a
   *     href="https://raw.githubusercontent.com/axkr/symja_android_library/master/symja_android_library/doc/functions/NDSolve.md">NDSolve
   *     documentation</a>
   */
  public static final IBuiltInSymbol NDSolve = F.initFinalSymbol("NDSolve", ID.NDSolve);

  public static final IBuiltInSymbol NFourierTransform =
      F.initFinalSymbol("NFourierTransform", ID.NFourierTransform);

  /**
   * NHoldAll - is an attribute that protects all arguments of a function from numeric evaluation.
   *
   * @see <a
   *     href="https://raw.githubusercontent.com/axkr/symja_android_library/master/symja_android_library/doc/functions/NHoldAll.md">NHoldAll
   *     documentation</a>
   */
  public static final IBuiltInSymbol NHoldAll = F.initFinalSymbol("NHoldAll", ID.NHoldAll);

  /**
   * NHoldFirst - is an attribute that protects the first argument of a function from numeric
   * evaluation.
   *
   * @see <a
   *     href="https://raw.githubusercontent.com/axkr/symja_android_library/master/symja_android_library/doc/functions/NHoldFirst.md">NHoldFirst
   *     documentation</a>
   */
  public static final IBuiltInSymbol NHoldFirst = F.initFinalSymbol("NHoldFirst", ID.NHoldFirst);

  /**
   * NHoldRest - is an attribute that protects all but the first argument of a function from numeric
   * evaluation.
   *
   * @see <a
   *     href="https://raw.githubusercontent.com/axkr/symja_android_library/master/symja_android_library/doc/functions/NHoldRest.md">NHoldRest
   *     documentation</a>
   */
  public static final IBuiltInSymbol NHoldRest = F.initFinalSymbol("NHoldRest", ID.NHoldRest);

  /**
   * NIntegrate(f, {x,a,b}) - computes the numerical univariate real integral of `f` with respect to
   * `x` from `a` to `b`.
   *
   * @see <a
   *     href="https://raw.githubusercontent.com/axkr/symja_android_library/master/symja_android_library/doc/functions/NIntegrate.md">NIntegrate
   *     documentation</a>
   */
  public static final IBuiltInSymbol NIntegrate = F.initFinalSymbol("NIntegrate", ID.NIntegrate);

  /**
   * NMaximize({maximize_function, constraints}, variables_list) - the `NMaximize` function provides
   * an implementation of [George Dantzig's simplex
   * algorithm](http://en.wikipedia.org/wiki/Simplex_algorithm) for solving linear optimization
   * problems with linear equality and inequality constraints and implicit non-negative variables.
   *
   * @see <a
   *     href="https://raw.githubusercontent.com/axkr/symja_android_library/master/symja_android_library/doc/functions/NMaximize.md">NMaximize
   *     documentation</a>
   */
  public static final IBuiltInSymbol NMaximize = F.initFinalSymbol("NMaximize", ID.NMaximize);

  /**
   * NMinimize({maximize_function, constraints}, variables_list) - the `NMinimize` function provides
   * an implementation of [George Dantzig's simplex
   * algorithm](http://en.wikipedia.org/wiki/Simplex_algorithm) for solving linear optimization
   * problems with linear equality and inequality constraints and implicit non-negative variables.
   *
   * @see <a
   *     href="https://raw.githubusercontent.com/axkr/symja_android_library/master/symja_android_library/doc/functions/NMinimize.md">NMinimize
   *     documentation</a>
   */
  public static final IBuiltInSymbol NMinimize = F.initFinalSymbol("NMinimize", ID.NMinimize);

  /**
   * NRoots(polynomial==0) - gives the numerical roots of a univariate polynomial `polynomial`.
   *
   * @see <a
   *     href="https://raw.githubusercontent.com/axkr/symja_android_library/master/symja_android_library/doc/functions/NRoots.md">NRoots
   *     documentation</a>
   */
  public static final IBuiltInSymbol NRoots = F.initFinalSymbol("NRoots", ID.NRoots);

  /**
   * NSolve(equations, vars) - attempts to solve `equations` for the variables `vars`.
   *
   * @see <a
   *     href="https://raw.githubusercontent.com/axkr/symja_android_library/master/symja_android_library/doc/functions/NSolve.md">NSolve
   *     documentation</a>
   */
  public static final IBuiltInSymbol NSolve = F.initFinalSymbol("NSolve", ID.NSolve);

  /**
   * NakagamiDistribution(m, o) - returns a Nakagami distribution.
   *
   * @see <a
   *     href="https://raw.githubusercontent.com/axkr/symja_android_library/master/symja_android_library/doc/functions/NakagamiDistribution.md">NakagamiDistribution
   *     documentation</a>
   */
  public static final IBuiltInSymbol NakagamiDistribution =
      F.initFinalSymbol("NakagamiDistribution", ID.NakagamiDistribution);

  /**
   * Names(string) - return the symbols from the context path matching the `string` or `pattern`.
   *
   * @see <a
   *     href="https://raw.githubusercontent.com/axkr/symja_android_library/master/symja_android_library/doc/functions/Names.md">Names
   *     documentation</a>
   */
  public static final IBuiltInSymbol Names = F.initFinalSymbol("Names", ID.Names);

  /**
   * Nand(arg1, arg2, ...) - Logical NAND function. It evaluates its arguments in order, giving
   * `True` immediately if any of them are `False`, and `False` if they are all `True`.
   *
   * @see <a
   *     href="https://raw.githubusercontent.com/axkr/symja_android_library/master/symja_android_library/doc/functions/Nand.md">Nand
   *     documentation</a>
   */
  public static final IBuiltInSymbol Nand = F.initFinalSymbol("Nand", ID.Nand);

  public static final IBuiltInSymbol Nearest = F.initFinalSymbol("Nearest", ID.Nearest);

  public static final IBuiltInSymbol Needs = F.initFinalSymbol("Needs", ID.Needs);

  /**
   * Negative(x) - returns `True` if `x` is a negative real number.
   *
   * @see <a
   *     href="https://raw.githubusercontent.com/axkr/symja_android_library/master/symja_android_library/doc/functions/Negative.md">Negative
   *     documentation</a>
   */
  public static final IBuiltInSymbol Negative = F.initFinalSymbol("Negative", ID.Negative);

  public static final IBuiltInSymbol NegativeDegreeLexicographic =
      F.initFinalSymbol("NegativeDegreeLexicographic", ID.NegativeDegreeLexicographic);

  public static final IBuiltInSymbol NegativeDegreeReverseLexicographic =
      F.initFinalSymbol(
          "NegativeDegreeReverseLexicographic", ID.NegativeDegreeReverseLexicographic);

  public static final IBuiltInSymbol NegativeLexicographic =
      F.initFinalSymbol("NegativeLexicographic", ID.NegativeLexicographic);

  /**
   * Nest(f, expr, n) - starting with `expr`, iteratively applies `f` `n` times and returns the
   * final result.
   *
   * @see <a
   *     href="https://raw.githubusercontent.com/axkr/symja_android_library/master/symja_android_library/doc/functions/Nest.md">Nest
   *     documentation</a>
   */
  public static final IBuiltInSymbol Nest = F.initFinalSymbol("Nest", ID.Nest);

  /**
   * NestList(f, expr, n) - starting with `expr`, iteratively applies `f` `n` times and returns a
   * list of all intermediate results.
   *
   * @see <a
   *     href="https://raw.githubusercontent.com/axkr/symja_android_library/master/symja_android_library/doc/functions/NestList.md">NestList
   *     documentation</a>
   */
  public static final IBuiltInSymbol NestList = F.initFinalSymbol("NestList", ID.NestList);

  /**
   * NestWhile(f, expr, test) - applies a function `f` repeatedly on an expression `expr`, until
   * applying `test` on the result no longer yields `True`.
   *
   * @see <a
   *     href="https://raw.githubusercontent.com/axkr/symja_android_library/master/symja_android_library/doc/functions/NestWhile.md">NestWhile
   *     documentation</a>
   */
  public static final IBuiltInSymbol NestWhile = F.initFinalSymbol("NestWhile", ID.NestWhile);

  /**
   * NestWhileList(f, expr, test) - applies a function `f` repeatedly on an expression `expr`, until
   * applying `test` on the result no longer yields `True`. It returns a list of all intermediate
   * results.
   *
   * @see <a
   *     href="https://raw.githubusercontent.com/axkr/symja_android_library/master/symja_android_library/doc/functions/NestWhileList.md">NestWhileList
   *     documentation</a>
   */
  public static final IBuiltInSymbol NestWhileList =
      F.initFinalSymbol("NestWhileList", ID.NestWhileList);

  /**
   * NextPrime(n) - gives the next prime after `n`.
   *
   * @see <a
   *     href="https://raw.githubusercontent.com/axkr/symja_android_library/master/symja_android_library/doc/functions/NextPrime.md">NextPrime
   *     documentation</a>
   */
  public static final IBuiltInSymbol NextPrime = F.initFinalSymbol("NextPrime", ID.NextPrime);

  public static final IBuiltInSymbol NonCommutativeMultiply =
      F.initFinalSymbol("NonCommutativeMultiply", ID.NonCommutativeMultiply);

  /**
   * NonNegative(x) - returns `True` if `x` is a positive real number or zero.
   *
   * @see <a
   *     href="https://raw.githubusercontent.com/axkr/symja_android_library/master/symja_android_library/doc/functions/NonNegative.md">NonNegative
   *     documentation</a>
   */
  public static final IBuiltInSymbol NonNegative = F.initFinalSymbol("NonNegative", ID.NonNegative);

  /**
   * NonPositive(x) - returns `True` if `x` is a negative real number or zero.
   *
   * @see <a
   *     href="https://raw.githubusercontent.com/axkr/symja_android_library/master/symja_android_library/doc/functions/NonPositive.md">NonPositive
   *     documentation</a>
   */
  public static final IBuiltInSymbol NonPositive = F.initFinalSymbol("NonPositive", ID.NonPositive);

  /**
   * None - is a possible value for `Span` and `Quiet`.
   *
   * @see <a
   *     href="https://raw.githubusercontent.com/axkr/symja_android_library/master/symja_android_library/doc/functions/None.md">None
   *     documentation</a>
   */
  public static final IBuiltInSymbol None = F.initFinalSymbol("None", ID.None);

  /**
   * NoneTrue({expr1, expr2, ...}, test) - returns `True` if no application of `test` to `expr1,
   * expr2, ...` evaluates to `True`.
   *
   * @see <a
   *     href="https://raw.githubusercontent.com/axkr/symja_android_library/master/symja_android_library/doc/functions/NoneTrue.md">NoneTrue
   *     documentation</a>
   */
  public static final IBuiltInSymbol NoneTrue = F.initFinalSymbol("NoneTrue", ID.NoneTrue);

  public static final IBuiltInSymbol Nonexistent = F.initFinalSymbol("Nonexistent", ID.Nonexistent);

  /**
   * Nor(arg1, arg2, ...)' - Logical NOR function. It evaluates its arguments in order, giving
   * `False` immediately if any of them are `True`, and `True` if they are all `False`.
   *
   * @see <a
   *     href="https://raw.githubusercontent.com/axkr/symja_android_library/master/symja_android_library/doc/functions/Nor.md">Nor
   *     documentation</a>
   */
  public static final IBuiltInSymbol Nor = F.initFinalSymbol("Nor", ID.Nor);

  /**
   * Norm(m, l) - computes the `l`-norm of matrix `m` (currently only works for vectors!).
   *
   * @see <a
   *     href="https://raw.githubusercontent.com/axkr/symja_android_library/master/symja_android_library/doc/functions/Norm.md">Norm
   *     documentation</a>
   */
  public static final IBuiltInSymbol Norm = F.initFinalSymbol("Norm", ID.Norm);

  /**
   * Normal(expr) - converts a Symja expression `expr` into a normal expression.
   *
   * @see <a
   *     href="https://raw.githubusercontent.com/axkr/symja_android_library/master/symja_android_library/doc/functions/Normal.md">Normal
   *     documentation</a>
   */
  public static final IBuiltInSymbol Normal = F.initFinalSymbol("Normal", ID.Normal);

  /**
   * NormalDistribution(m, s) - returns the normal distribution of mean `m` and sigma `s`.
   *
   * @see <a
   *     href="https://raw.githubusercontent.com/axkr/symja_android_library/master/symja_android_library/doc/functions/NormalDistribution.md">NormalDistribution
   *     documentation</a>
   */
  public static final IBuiltInSymbol NormalDistribution =
      F.initFinalSymbol("NormalDistribution", ID.NormalDistribution);

  /**
   * Normalize(v) - calculates the normalized vector `v` as `v/Norm(v)`.
   *
   * @see <a
   *     href="https://raw.githubusercontent.com/axkr/symja_android_library/master/symja_android_library/doc/functions/Normalize.md">Normalize
   *     documentation</a>
   */
  public static final IBuiltInSymbol Normalize = F.initFinalSymbol("Normalize", ID.Normalize);

  /**
   * Not(expr) - Logical Not function (negation). Returns `True` if the statement is `False`.
   * Returns `False` if the `expr` is `True`
   *
   * @see <a
   *     href="https://raw.githubusercontent.com/axkr/symja_android_library/master/symja_android_library/doc/functions/Not.md">Not
   *     documentation</a>
   */
  public static final IBuiltInSymbol Not = F.initFinalSymbol("Not", ID.Not);

  public static final IBuiltInSymbol NotApplicable =
      F.initFinalSymbol("NotApplicable", ID.NotApplicable);

  public static final IBuiltInSymbol NotAvailable =
      F.initFinalSymbol("NotAvailable", ID.NotAvailable);

  public static final IBuiltInSymbol NotElement = F.initFinalSymbol("NotElement", ID.NotElement);

  public static final IBuiltInSymbol NotListQ = F.initFinalSymbol("NotListQ", ID.NotListQ);

  public static final IBuiltInSymbol Nothing = F.initFinalSymbol("Nothing", ID.Nothing);

  public static final IBuiltInSymbol Now = F.initFinalSymbol("Now", ID.Now);

  /**
   * Null - is the implicit result of expressions that do not yield a result.
   *
   * @see <a
   *     href="https://raw.githubusercontent.com/axkr/symja_android_library/master/symja_android_library/doc/functions/Null.md">Null
   *     documentation</a>
   */
  public static final IBuiltInSymbol Null = F.initFinalSymbol("Null", ID.Null);

  /**
   * NullSpace(matrix) - returns a list of vectors that span the nullspace of the `matrix`.
   *
   * @see <a
   *     href="https://raw.githubusercontent.com/axkr/symja_android_library/master/symja_android_library/doc/functions/NullSpace.md">NullSpace
   *     documentation</a>
   */
  public static final IBuiltInSymbol NullSpace = F.initFinalSymbol("NullSpace", ID.NullSpace);

  public static final IBuiltInSymbol Number = F.initFinalSymbol("Number", ID.Number);

  public static final IBuiltInSymbol NumberFieldRootsOfUnity =
      F.initFinalSymbol("NumberFieldRootsOfUnity", ID.NumberFieldRootsOfUnity);

  /**
   * NumberQ(expr) - returns `True` if `expr` is an explicit number, and `False` otherwise.
   *
   * @see <a
   *     href="https://raw.githubusercontent.com/axkr/symja_android_library/master/symja_android_library/doc/functions/NumberQ.md">NumberQ
   *     documentation</a>
   */
  public static final IBuiltInSymbol NumberQ = F.initFinalSymbol("NumberQ", ID.NumberQ);

  /**
   * NumberString - represents the characters in a number.
   *
   * @see <a
   *     href="https://raw.githubusercontent.com/axkr/symja_android_library/master/symja_android_library/doc/functions/NumberString.md">NumberString
   *     documentation</a>
   */
  public static final IBuiltInSymbol NumberString =
      F.initFinalSymbol("NumberString", ID.NumberString);

  /**
   * Numerator(expr) - gives the numerator in `expr`. Numerator collects expressions with non
   * negative exponents.
   *
   * @see <a
   *     href="https://raw.githubusercontent.com/axkr/symja_android_library/master/symja_android_library/doc/functions/Numerator.md">Numerator
   *     documentation</a>
   */
  public static final IBuiltInSymbol Numerator = F.initFinalSymbol("Numerator", ID.Numerator);

  public static final IBuiltInSymbol NumericArray =
      F.initFinalSymbol("NumericArray", ID.NumericArray);

  public static final IBuiltInSymbol NumericArrayQ =
      F.initFinalSymbol("NumericArrayQ", ID.NumericArrayQ);

  public static final IBuiltInSymbol NumericArrayType =
      F.initFinalSymbol("NumericArrayType", ID.NumericArrayType);

  public static final IBuiltInSymbol NumericFunction =
      F.initFinalSymbol("NumericFunction", ID.NumericFunction);

  /**
   * NumericQ(expr) - returns `True` if `expr` is an explicit numeric expression, and `False`
   * otherwise.
   *
   * @see <a
   *     href="https://raw.githubusercontent.com/axkr/symja_android_library/master/symja_android_library/doc/functions/NumericQ.md">NumericQ
   *     documentation</a>
   */
  public static final IBuiltInSymbol NumericQ = F.initFinalSymbol("NumericQ", ID.NumericQ);

  public static final IBuiltInSymbol NuttallWindow =
      F.initFinalSymbol("NuttallWindow", ID.NuttallWindow);

  public static final IBuiltInSymbol O = F.initFinalSymbol("O", ID.O);

  public static final IBuiltInSymbol Octahedron = F.initFinalSymbol("Octahedron", ID.Octahedron);

  /**
   * OddQ(x) - returns `True` if `x` is odd, and `False` otherwise.
   *
   * @see <a
   *     href="https://raw.githubusercontent.com/axkr/symja_android_library/master/symja_android_library/doc/functions/OddQ.md">OddQ
   *     documentation</a>
   */
  public static final IBuiltInSymbol OddQ = F.initFinalSymbol("OddQ", ID.OddQ);

  /**
   * Off( ) - switch off the interactive trace.
   *
   * @see <a
   *     href="https://raw.githubusercontent.com/axkr/symja_android_library/master/symja_android_library/doc/functions/Off.md">Off
   *     documentation</a>
   */
  public static final IBuiltInSymbol Off = F.initFinalSymbol("Off", ID.Off);

  /**
   * On( ) - switch on the interactive trace. The output is printed in the defined `out` stream.
   *
   * @see <a
   *     href="https://raw.githubusercontent.com/axkr/symja_android_library/master/symja_android_library/doc/functions/On.md">On
   *     documentation</a>
   */
  public static final IBuiltInSymbol On = F.initFinalSymbol("On", ID.On);

  /**
   * OneIdentity - is an attribute specifying that `f(x)` should be treated as equivalent to `x` in
   * pattern matching.
   *
   * @see <a
   *     href="https://raw.githubusercontent.com/axkr/symja_android_library/master/symja_android_library/doc/functions/OneIdentity.md">OneIdentity
   *     documentation</a>
   */
  public static final IBuiltInSymbol OneIdentity = F.initFinalSymbol("OneIdentity", ID.OneIdentity);

  public static final IBuiltInSymbol Opacity = F.initFinalSymbol("Opacity", ID.Opacity);

  /**
   * OpenAppend("file-name") - opens a file and returns an OutputStream to which writes are
   * appended.
   *
   * @see <a
   *     href="https://raw.githubusercontent.com/axkr/symja_android_library/master/symja_android_library/doc/functions/OpenAppend.md">OpenAppend
   *     documentation</a>
   */
  public static final IBuiltInSymbol OpenAppend = F.initFinalSymbol("OpenAppend", ID.OpenAppend);

  public static final IBuiltInSymbol OpenRead = F.initFinalSymbol("OpenRead", ID.OpenRead);

  /**
   * OpenWrite() - creates an empty file in the default temporary-file directory and returns an
   * OutputStream.
   *
   * @see <a
   *     href="https://raw.githubusercontent.com/axkr/symja_android_library/master/symja_android_library/doc/functions/OpenWrite.md">OpenWrite
   *     documentation</a>
   */
  public static final IBuiltInSymbol OpenWrite = F.initFinalSymbol("OpenWrite", ID.OpenWrite);

  /**
   * Operate(p, expr) - applies `p` to the head of `expr`.
   *
   * @see <a
   *     href="https://raw.githubusercontent.com/axkr/symja_android_library/master/symja_android_library/doc/functions/Operate.md">Operate
   *     documentation</a>
   */
  public static final IBuiltInSymbol Operate = F.initFinalSymbol("Operate", ID.Operate);

  /**
   * OptimizeExpression(function) - common subexpressions elimination for a complicated `function`
   * by generating "dummy" variables for these subexpressions.
   *
   * @see <a
   *     href="https://raw.githubusercontent.com/axkr/symja_android_library/master/symja_android_library/doc/functions/OptimizeExpression.md">OptimizeExpression
   *     documentation</a>
   */
  public static final IBuiltInSymbol OptimizeExpression =
      F.initFinalSymbol("OptimizeExpression", ID.OptimizeExpression);

  /**
   * OptionValue(name) - gives the value of the option `name` as specified in a call to a function
   * with `OptionsPattern`.
   *
   * @see <a
   *     href="https://raw.githubusercontent.com/axkr/symja_android_library/master/symja_android_library/doc/functions/OptionValue.md">OptionValue
   *     documentation</a>
   */
  public static final IBuiltInSymbol OptionValue = F.initFinalSymbol("OptionValue", ID.OptionValue);

  /**
   * Optional(patt, default) - is a pattern which matches `patt`, which if omitted should be
   * replaced by `default`.
   *
   * @see <a
   *     href="https://raw.githubusercontent.com/axkr/symja_android_library/master/symja_android_library/doc/functions/Optional.md">Optional
   *     documentation</a>
   */
  public static final IBuiltInSymbol Optional = F.initFinalSymbol("Optional", ID.Optional);

  /**
   * Options(symbol) - gives a list of optional arguments to `symbol` and their default values.
   *
   * @see <a
   *     href="https://raw.githubusercontent.com/axkr/symja_android_library/master/symja_android_library/doc/functions/Options.md">Options
   *     documentation</a>
   */
  public static final IBuiltInSymbol Options = F.initFinalSymbol("Options", ID.Options);

  public static final IBuiltInSymbol OptionsPattern =
      F.initFinalSymbol("OptionsPattern", ID.OptionsPattern);

  /**
   * Or(expr1, expr2, ...)' - `expr1 || expr2 || ...` evaluates each expression in turn, returning
   * `True` as soon as an expression evaluates to `True`. If all expressions evaluate to `False`,
   * `Or` returns `False`.
   *
   * @see <a
   *     href="https://raw.githubusercontent.com/axkr/symja_android_library/master/symja_android_library/doc/functions/Or.md">Or
   *     documentation</a>
   */
  public static final IBuiltInSymbol Or = F.initFinalSymbol("Or", ID.Or);

  public static final IBuiltInSymbol Orange = F.initFinalSymbol("Orange", ID.Orange);

  /**
   * Order(a, b) - is `0` if `a` equals `b`. Is `-1` or `1` according to canonical order of `a` and
   * `b`.
   *
   * @see <a
   *     href="https://raw.githubusercontent.com/axkr/symja_android_library/master/symja_android_library/doc/functions/Order.md">Order
   *     documentation</a>
   */
  public static final IBuiltInSymbol Order = F.initFinalSymbol("Order", ID.Order);

  /**
   * OrderedQ({a, b}) - is `True` if `a` sorts before `b` according to canonical ordering.
   *
   * @see <a
   *     href="https://raw.githubusercontent.com/axkr/symja_android_library/master/symja_android_library/doc/functions/OrderedQ.md">OrderedQ
   *     documentation</a>
   */
  public static final IBuiltInSymbol OrderedQ = F.initFinalSymbol("OrderedQ", ID.OrderedQ);

  /**
   * Ordering(list) - calculate the permutation list of the elements in the sorted `list`.
   *
   * @see <a
   *     href="https://raw.githubusercontent.com/axkr/symja_android_library/master/symja_android_library/doc/functions/Ordering.md">Ordering
   *     documentation</a>
   */
  public static final IBuiltInSymbol Ordering = F.initFinalSymbol("Ordering", ID.Ordering);

  /**
   * Orderless - is an attribute indicating that the leaves in an expression `f(a, b, c)` can be
   * placed in any order.
   *
   * @see <a
   *     href="https://raw.githubusercontent.com/axkr/symja_android_library/master/symja_android_library/doc/functions/Orderless.md">Orderless
   *     documentation</a>
   */
  public static final IBuiltInSymbol Orderless = F.initFinalSymbol("Orderless", ID.Orderless);

  /**
   * OrthogonalMatrixQ(matrix) - returns `True`, if `matrix` is an orthogonal matrix. `False`
   * otherwise.
   *
   * @see <a
   *     href="https://raw.githubusercontent.com/axkr/symja_android_library/master/symja_android_library/doc/functions/OrthogonalMatrixQ.md">OrthogonalMatrixQ
   *     documentation</a>
   */
  public static final IBuiltInSymbol OrthogonalMatrixQ =
      F.initFinalSymbol("OrthogonalMatrixQ", ID.OrthogonalMatrixQ);

  /**
   * Orthogonalize(matrix) - returns a basis for the orthogonalized set of vectors defined by
   * `matrix`.
   *
   * @see <a
   *     href="https://raw.githubusercontent.com/axkr/symja_android_library/master/symja_android_library/doc/functions/Orthogonalize.md">Orthogonalize
   *     documentation</a>
   */
  public static final IBuiltInSymbol Orthogonalize =
      F.initFinalSymbol("Orthogonalize", ID.Orthogonalize);

  /**
   * Out(k) - gives the result of the `k`th input line.
   *
   * @see <a
   *     href="https://raw.githubusercontent.com/axkr/symja_android_library/master/symja_android_library/doc/functions/Out.md">Out
   *     documentation</a>
   */
  public static final IBuiltInSymbol Out = F.initFinalSymbol("Out", ID.Out);

  /**
   * Outer(f, x, y) - computes a generalised outer product of `x` and `y`, using the function `f` in
   * place of multiplication.
   *
   * @see <a
   *     href="https://raw.githubusercontent.com/axkr/symja_android_library/master/symja_android_library/doc/functions/Outer.md">Outer
   *     documentation</a>
   */
  public static final IBuiltInSymbol Outer = F.initFinalSymbol("Outer", ID.Outer);

  public static final IBuiltInSymbol OutputForm = F.initFinalSymbol("OutputForm", ID.OutputForm);

  /**
   * OutputStream("file-name") - opens a file and returns an OutputStream.
   *
   * @see <a
   *     href="https://raw.githubusercontent.com/axkr/symja_android_library/master/symja_android_library/doc/functions/OutputStream.md">OutputStream
   *     documentation</a>
   */
  public static final IBuiltInSymbol OutputStream =
      F.initFinalSymbol("OutputStream", ID.OutputStream);

  /**
   * OwnValues(symbol) - prints the own-value rule associated with `symbol`.
   *
   * @see <a
   *     href="https://raw.githubusercontent.com/axkr/symja_android_library/master/symja_android_library/doc/functions/OwnValues.md">OwnValues
   *     documentation</a>
   */
  public static final IBuiltInSymbol OwnValues = F.initFinalSymbol("OwnValues", ID.OwnValues);

  /**
   * PDF(distribution, value) - returns the probability density function of `value`.
   *
   * @see <a
   *     href="https://raw.githubusercontent.com/axkr/symja_android_library/master/symja_android_library/doc/functions/PDF.md">PDF
   *     documentation</a>
   */
  public static final IBuiltInSymbol PDF = F.initFinalSymbol("PDF", ID.PDF);

  public static final IBuiltInSymbol Package = F.initFinalSymbol("Package", ID.Package);

  /**
   * PadLeft(list, n) - pads `list` to length `n` by adding `0` on the left.
   *
   * @see <a
   *     href="https://raw.githubusercontent.com/axkr/symja_android_library/master/symja_android_library/doc/functions/PadLeft.md">PadLeft
   *     documentation</a>
   */
  public static final IBuiltInSymbol PadLeft = F.initFinalSymbol("PadLeft", ID.PadLeft);

  /**
   * PadRight(list, n) - pads `list` to length `n` by adding `0` on the right.
   *
   * @see <a
   *     href="https://raw.githubusercontent.com/axkr/symja_android_library/master/symja_android_library/doc/functions/PadRight.md">PadRight
   *     documentation</a>
   */
  public static final IBuiltInSymbol PadRight = F.initFinalSymbol("PadRight", ID.PadRight);

  /**
   * ParametricPlot({function1, function2}, {t, tMin, tMax}) - generate a JavaScript control for the
   * parametric expressions `function1`, `function2` in the `t` range `{t, tMin, tMax}`.
   *
   * @see <a
   *     href="https://raw.githubusercontent.com/axkr/symja_android_library/master/symja_android_library/doc/functions/ParametricPlot.md">ParametricPlot
   *     documentation</a>
   */
  public static final IBuiltInSymbol ParametricPlot =
      F.initFinalSymbol("ParametricPlot", ID.ParametricPlot);

  public static final IBuiltInSymbol Parenthesis = F.initFinalSymbol("Parenthesis", ID.Parenthesis);

  /**
   * Part(expr, i) - returns part `i` of `expr`.
   *
   * @see <a
   *     href="https://raw.githubusercontent.com/axkr/symja_android_library/master/symja_android_library/doc/functions/Part.md">Part
   *     documentation</a>
   */
  public static final IBuiltInSymbol Part = F.initFinalSymbol("Part", ID.Part);

  /**
   * Partition(list, n) - partitions `list` into sublists of length `n`.
   *
   * @see <a
   *     href="https://raw.githubusercontent.com/axkr/symja_android_library/master/symja_android_library/doc/functions/Partition.md">Partition
   *     documentation</a>
   */
  public static final IBuiltInSymbol Partition = F.initFinalSymbol("Partition", ID.Partition);

  /**
   * PartitionsP(n) - gives the number of unrestricted partitions of the integer `n`.
   *
   * @see <a
   *     href="https://raw.githubusercontent.com/axkr/symja_android_library/master/symja_android_library/doc/functions/PartitionsP.md">PartitionsP
   *     documentation</a>
   */
  public static final IBuiltInSymbol PartitionsP = F.initFinalSymbol("PartitionsP", ID.PartitionsP);

  /**
   * PartitionsQ(n) - gives the number of partitions of the integer `n` into distinct parts
   *
   * @see <a
   *     href="https://raw.githubusercontent.com/axkr/symja_android_library/master/symja_android_library/doc/functions/PartitionsQ.md">PartitionsQ
   *     documentation</a>
   */
  public static final IBuiltInSymbol PartitionsQ = F.initFinalSymbol("PartitionsQ", ID.PartitionsQ);

  public static final IBuiltInSymbol ParzenWindow =
      F.initFinalSymbol("ParzenWindow", ID.ParzenWindow);

  public static final IBuiltInSymbol Pattern = F.initFinalSymbol("Pattern", ID.Pattern);

  public static final IBuiltInSymbol PatternOrder =
      F.initFinalSymbol("PatternOrder", ID.PatternOrder);

  /**
   * PatternTest(pattern, test) - constrains `pattern` to match `expr` only if the evaluation of
   * `test(expr)` yields `True`.
   *
   * @see <a
   *     href="https://raw.githubusercontent.com/axkr/symja_android_library/master/symja_android_library/doc/functions/PatternTest.md">PatternTest
   *     documentation</a>
   */
  public static final IBuiltInSymbol PatternTest = F.initFinalSymbol("PatternTest", ID.PatternTest);

  public static final IBuiltInSymbol PauliMatrix = F.initFinalSymbol("PauliMatrix", ID.PauliMatrix);

  /**
   * Pause(seconds) - pause the thread for the number of `seconds`.
   *
   * @see <a
   *     href="https://raw.githubusercontent.com/axkr/symja_android_library/master/symja_android_library/doc/functions/Pause.md">Pause
   *     documentation</a>
   */
  public static final IBuiltInSymbol Pause = F.initFinalSymbol("Pause", ID.Pause);

  public static final IBuiltInSymbol PearsonChiSquareTest =
      F.initFinalSymbol("PearsonChiSquareTest", ID.PearsonChiSquareTest);

  /**
   * PerfectNumber(n) - returns the `n`th perfect number. In number theory, a perfect number is a
   * positive integer that is equal to the sum of its proper
   *
   * @see <a
   *     href="https://raw.githubusercontent.com/axkr/symja_android_library/master/symja_android_library/doc/functions/PerfectNumber.md">PerfectNumber
   *     documentation</a>
   */
  public static final IBuiltInSymbol PerfectNumber =
      F.initFinalSymbol("PerfectNumber", ID.PerfectNumber);

  /**
   * PerfectNumberQ(n) - returns `True` if `n` is a perfect number. In number theory, a perfect
   * number is a positive integer that is equal to the sum of its proper
   *
   * @see <a
   *     href="https://raw.githubusercontent.com/axkr/symja_android_library/master/symja_android_library/doc/functions/PerfectNumberQ.md">PerfectNumberQ
   *     documentation</a>
   */
  public static final IBuiltInSymbol PerfectNumberQ =
      F.initFinalSymbol("PerfectNumberQ", ID.PerfectNumberQ);

  public static final IBuiltInSymbol Perimeter = F.initFinalSymbol("Perimeter", ID.Perimeter);

  /**
   * PermutationCycles(permutation-list) - generate a `Cycles({{...},{...}, ...})` expression from
   * the `permutation-list`.
   *
   * @see <a
   *     href="https://raw.githubusercontent.com/axkr/symja_android_library/master/symja_android_library/doc/functions/PermutationCycles.md">PermutationCycles
   *     documentation</a>
   */
  public static final IBuiltInSymbol PermutationCycles =
      F.initFinalSymbol("PermutationCycles", ID.PermutationCycles);

  /**
   * PermutationCyclesQ(cycles-expression) - if `cycles-expression` is a valid `Cycles({{...},{...},
   * ...})` expression return `True`.
   *
   * @see <a
   *     href="https://raw.githubusercontent.com/axkr/symja_android_library/master/symja_android_library/doc/functions/PermutationCyclesQ.md">PermutationCyclesQ
   *     documentation</a>
   */
  public static final IBuiltInSymbol PermutationCyclesQ =
      F.initFinalSymbol("PermutationCyclesQ", ID.PermutationCyclesQ);

  /**
   * PermutationList(Cycles({{...},{...}, ...})) - get the permutation list representation from the
   * `Cycles({{...},{...}, ...})` expression.
   *
   * @see <a
   *     href="https://raw.githubusercontent.com/axkr/symja_android_library/master/symja_android_library/doc/functions/PermutationList.md">PermutationList
   *     documentation</a>
   */
  public static final IBuiltInSymbol PermutationList =
      F.initFinalSymbol("PermutationList", ID.PermutationList);

  /**
   * PermutationListQ(permutation-list) - if `permutation-list` is a valid permutation list return
   * `True`.
   *
   * @see <a
   *     href="https://raw.githubusercontent.com/axkr/symja_android_library/master/symja_android_library/doc/functions/PermutationListQ.md">PermutationListQ
   *     documentation</a>
   */
  public static final IBuiltInSymbol PermutationListQ =
      F.initFinalSymbol("PermutationListQ", ID.PermutationListQ);

  /**
   * PermutationReplace(list-or-integer, Cycles({{...},{...}, ...})) - replace the arguments of the
   * first expression with the corresponding element from the `Cycles({{...},{...}, ...})`
   * expression.
   *
   * @see <a
   *     href="https://raw.githubusercontent.com/axkr/symja_android_library/master/symja_android_library/doc/functions/PermutationReplace.md">PermutationReplace
   *     documentation</a>
   */
  public static final IBuiltInSymbol PermutationReplace =
      F.initFinalSymbol("PermutationReplace", ID.PermutationReplace);

  /**
   * Permutations(list) - gives all possible orderings of the items in `list`.
   *
   * @see <a
   *     href="https://raw.githubusercontent.com/axkr/symja_android_library/master/symja_android_library/doc/functions/Permutations.md">Permutations
   *     documentation</a>
   */
  public static final IBuiltInSymbol Permutations =
      F.initFinalSymbol("Permutations", ID.Permutations);

  /**
   * Permute(list, Cycles({permutation-cycles})) - permutes the `list` from the cycles in
   * `permutation-cycles`.
   *
   * @see <a
   *     href="https://raw.githubusercontent.com/axkr/symja_android_library/master/symja_android_library/doc/functions/Permute.md">Permute
   *     documentation</a>
   */
  public static final IBuiltInSymbol Permute = F.initFinalSymbol("Permute", ID.Permute);

  /**
   * PetersenGraph() - create a `PetersenGraph(5, 2)` graph.
   *
   * @see <a
   *     href="https://raw.githubusercontent.com/axkr/symja_android_library/master/symja_android_library/doc/functions/PetersenGraph.md">PetersenGraph
   *     documentation</a>
   */
  public static final IBuiltInSymbol PetersenGraph =
      F.initFinalSymbol("PetersenGraph", ID.PetersenGraph);

  /**
   * Pi - is the constant `Pi`.
   *
   * @see <a
   *     href="https://raw.githubusercontent.com/axkr/symja_android_library/master/symja_android_library/doc/functions/Pi.md">Pi
   *     documentation</a>
   */
  public static final IBuiltInSymbol Pi = F.initFinalSymbol("Pi", ID.Pi);

  /**
   * Pick(nested-list, nested-selection) - returns the elements of `nested-list` that have value
   * `True` in the corresponding position in `nested-selection`.
   *
   * @see <a
   *     href="https://raw.githubusercontent.com/axkr/symja_android_library/master/symja_android_library/doc/functions/Pick.md">Pick
   *     documentation</a>
   */
  public static final IBuiltInSymbol Pick = F.initFinalSymbol("Pick", ID.Pick);

  /**
   * PieChart(list-of-values) - plot a pie chart from a `list-of-values`.
   *
   * @see <a
   *     href="https://raw.githubusercontent.com/axkr/symja_android_library/master/symja_android_library/doc/functions/PieChart.md">PieChart
   *     documentation</a>
   */
  public static final IBuiltInSymbol PieChart = F.initFinalSymbol("PieChart", ID.PieChart);

  /**
   * Piecewise({{expr1, cond1}, ...}) - represents a piecewise function.
   *
   * @see <a
   *     href="https://raw.githubusercontent.com/axkr/symja_android_library/master/symja_android_library/doc/functions/Piecewise.md">Piecewise
   *     documentation</a>
   */
  public static final IBuiltInSymbol Piecewise = F.initFinalSymbol("Piecewise", ID.Piecewise);

  /**
   * PiecewiseExpand(function) - expands piecewise expressions into a `Piecewise` function.
   * Currently only `Abs, Clip, If, Ramp, UnitStep` are converted to Piecewise expressions.
   *
   * @see <a
   *     href="https://raw.githubusercontent.com/axkr/symja_android_library/master/symja_android_library/doc/functions/PiecewiseExpand.md">PiecewiseExpand
   *     documentation</a>
   */
  public static final IBuiltInSymbol PiecewiseExpand =
      F.initFinalSymbol("PiecewiseExpand", ID.PiecewiseExpand);

  public static final IBuiltInSymbol Pink = F.initFinalSymbol("Pink", ID.Pink);

  public static final IBuiltInSymbol PlanarGraph = F.initFinalSymbol("PlanarGraph", ID.PlanarGraph);

  public static final IBuiltInSymbol PlanarGraphQ =
      F.initFinalSymbol("PlanarGraphQ", ID.PlanarGraphQ);

  /**
   * Plot(function, {x, xMin, xMax}, PlotRange->{yMin,yMax}) - generate a JavaScript control for the
   * expression `function` in the `x` range `{x, xMin, xMax}` and `{yMin, yMax}` in the `y` range.
   *
   * @see <a
   *     href="https://raw.githubusercontent.com/axkr/symja_android_library/master/symja_android_library/doc/functions/Plot.md">Plot
   *     documentation</a>
   */
  public static final IBuiltInSymbol Plot = F.initFinalSymbol("Plot", ID.Plot);

  /**
   * Plot3D(function, {x, xMin, xMax}, {y,yMin,yMax}) - generate a JavaScript control for the
   * expression `function` in the `x` range `{x, xMin, xMax}` and `{yMin, yMax}` in the `y` range.
   *
   * @see <a
   *     href="https://raw.githubusercontent.com/axkr/symja_android_library/master/symja_android_library/doc/functions/Plot3D.md">Plot3D
   *     documentation</a>
   */
  public static final IBuiltInSymbol Plot3D = F.initFinalSymbol("Plot3D", ID.Plot3D);

  public static final IBuiltInSymbol PlotRange = F.initFinalSymbol("PlotRange", ID.PlotRange);

  public static final IBuiltInSymbol PlotStyle = F.initFinalSymbol("PlotStyle", ID.PlotStyle);

  /**
   * Plus(a, b, ...) - represents the sum of the terms `a, b, ...`.
   *
   * @see <a
   *     href="https://raw.githubusercontent.com/axkr/symja_android_library/master/symja_android_library/doc/functions/Plus.md">Plus
   *     documentation</a>
   */
  public static final IBuiltInSymbol Plus = F.initFinalSymbol("Plus", ID.Plus);

  /**
   * Pochhammer(a, n) - returns the pochhammer symbol for a rational number `a` and an integer
   * number `n`.
   *
   * @see <a
   *     href="https://raw.githubusercontent.com/axkr/symja_android_library/master/symja_android_library/doc/functions/Pochhammer.md">Pochhammer
   *     documentation</a>
   */
  public static final IBuiltInSymbol Pochhammer = F.initFinalSymbol("Pochhammer", ID.Pochhammer);

  public static final IBuiltInSymbol Point = F.initFinalSymbol("Point", ID.Point);

  /**
   * PoissonDistribution(m) - returns a Poisson distribution.
   *
   * @see <a
   *     href="https://raw.githubusercontent.com/axkr/symja_android_library/master/symja_android_library/doc/functions/PoissonDistribution.md">PoissonDistribution
   *     documentation</a>
   */
  public static final IBuiltInSymbol PoissonDistribution =
      F.initFinalSymbol("PoissonDistribution", ID.PoissonDistribution);

  /**
   * PolarPlot(function, {t, tMin, tMax}) - generate a JavaScript control for the polar plot
   * expressions `function` in the `t` range `{t, tMin, tMax}`.
   *
   * @see <a
   *     href="https://raw.githubusercontent.com/axkr/symja_android_library/master/symja_android_library/doc/functions/PolarPlot.md">PolarPlot
   *     documentation</a>
   */
  public static final IBuiltInSymbol PolarPlot = F.initFinalSymbol("PolarPlot", ID.PolarPlot);

  /**
   * PolyGamma(value) - return the digamma function of the `value`. The digamma function is defined
   * as the logarithmic derivative of the gamma function.
   *
   * @see <a
   *     href="https://raw.githubusercontent.com/axkr/symja_android_library/master/symja_android_library/doc/functions/PolyGamma.md">PolyGamma
   *     documentation</a>
   */
  public static final IBuiltInSymbol PolyGamma = F.initFinalSymbol("PolyGamma", ID.PolyGamma);

  public static final IBuiltInSymbol PolyLog = F.initFinalSymbol("PolyLog", ID.PolyLog);

  public static final IBuiltInSymbol Polygon = F.initFinalSymbol("Polygon", ID.Polygon);

  public static final IBuiltInSymbol Polyhedron = F.initFinalSymbol("Polyhedron", ID.Polyhedron);

  /**
   * PolynomialExtendedGCD(p, q, x) - returns the extended GCD ('greatest common divisor') of the
   * univariate polynomials `p` and `q`.
   *
   * @see <a
   *     href="https://raw.githubusercontent.com/axkr/symja_android_library/master/symja_android_library/doc/functions/PolynomialExtendedGCD.md">PolynomialExtendedGCD
   *     documentation</a>
   */
  public static final IBuiltInSymbol PolynomialExtendedGCD =
      F.initFinalSymbol("PolynomialExtendedGCD", ID.PolynomialExtendedGCD);

  /**
   * PolynomialGCD(p, q) - returns the GCD ('greatest common divisor') of the polynomials `p` and
   * `q`.
   *
   * @see <a
   *     href="https://raw.githubusercontent.com/axkr/symja_android_library/master/symja_android_library/doc/functions/PolynomialGCD.md">PolynomialGCD
   *     documentation</a>
   */
  public static final IBuiltInSymbol PolynomialGCD =
      F.initFinalSymbol("PolynomialGCD", ID.PolynomialGCD);

  /**
   * PolynomialLCM(p, q) - returns the LCM ('least common multiple') of the polynomials `p` and `q`.
   *
   * @see <a
   *     href="https://raw.githubusercontent.com/axkr/symja_android_library/master/symja_android_library/doc/functions/PolynomialLCM.md">PolynomialLCM
   *     documentation</a>
   */
  public static final IBuiltInSymbol PolynomialLCM =
      F.initFinalSymbol("PolynomialLCM", ID.PolynomialLCM);

  /**
   * PolynomialQ(p, x) - return `True` if `p` is a polynomial for the variable `x`. Return `False`
   * in all other cases.
   *
   * @see <a
   *     href="https://raw.githubusercontent.com/axkr/symja_android_library/master/symja_android_library/doc/functions/PolynomialQ.md">PolynomialQ
   *     documentation</a>
   */
  public static final IBuiltInSymbol PolynomialQ = F.initFinalSymbol("PolynomialQ", ID.PolynomialQ);

  /**
   * PolynomialQuotient(p, q, x) - returns the polynomial quotient of the polynomials `p` and `q`
   * for the variable `x`.
   *
   * @see <a
   *     href="https://raw.githubusercontent.com/axkr/symja_android_library/master/symja_android_library/doc/functions/PolynomialQuotient.md">PolynomialQuotient
   *     documentation</a>
   */
  public static final IBuiltInSymbol PolynomialQuotient =
      F.initFinalSymbol("PolynomialQuotient", ID.PolynomialQuotient);

  /**
   * PolynomialQuotientRemainder(p, q, x) - returns a list with the polynomial quotient and
   * remainder of the polynomials `p` and `q` for the variable `x`.
   *
   * @see <a
   *     href="https://raw.githubusercontent.com/axkr/symja_android_library/master/symja_android_library/doc/functions/PolynomialQuotientRemainder.md">PolynomialQuotientRemainder
   *     documentation</a>
   */
  public static final IBuiltInSymbol PolynomialQuotientRemainder =
      F.initFinalSymbol("PolynomialQuotientRemainder", ID.PolynomialQuotientRemainder);

  /**
   * PolynomialQuotient(p, q, x) - returns the polynomial remainder of the polynomials `p` and `q`
   * for the variable `x`.
   *
   * @see <a
   *     href="https://raw.githubusercontent.com/axkr/symja_android_library/master/symja_android_library/doc/functions/PolynomialRemainder.md">PolynomialRemainder
   *     documentation</a>
   */
  public static final IBuiltInSymbol PolynomialRemainder =
      F.initFinalSymbol("PolynomialRemainder", ID.PolynomialRemainder);

  /**
   * Position(expr, patt) - returns the list of positions for which `expr` matches `patt`.
   *
   * @see <a
   *     href="https://raw.githubusercontent.com/axkr/symja_android_library/master/symja_android_library/doc/functions/Position.md">Position
   *     documentation</a>
   */
  public static final IBuiltInSymbol Position = F.initFinalSymbol("Position", ID.Position);

  /**
   * Positive(x) - returns `True` if `x` is a positive real number.
   *
   * @see <a
   *     href="https://raw.githubusercontent.com/axkr/symja_android_library/master/symja_android_library/doc/functions/Positive.md">Positive
   *     documentation</a>
   */
  public static final IBuiltInSymbol Positive = F.initFinalSymbol("Positive", ID.Positive);

  /**
   * PossibleZeroQ(expr) - returns `True` if basic symbolic and numerical methods suggests that
   * `expr` has value zero, and `False` otherwise.
   *
   * @see <a
   *     href="https://raw.githubusercontent.com/axkr/symja_android_library/master/symja_android_library/doc/functions/PossibleZeroQ.md">PossibleZeroQ
   *     documentation</a>
   */
  public static final IBuiltInSymbol PossibleZeroQ =
      F.initFinalSymbol("PossibleZeroQ", ID.PossibleZeroQ);

  public static final IBuiltInSymbol Postefix = F.initFinalSymbol("Postefix", ID.Postefix);

  /**
   * Power(a, b) - represents `a` raised to the power of `b`.
   *
   * @see <a
   *     href="https://raw.githubusercontent.com/axkr/symja_android_library/master/symja_android_library/doc/functions/Power.md">Power
   *     documentation</a>
   */
  public static final IBuiltInSymbol Power = F.initFinalSymbol("Power", ID.Power);

  /**
   * PowerExpand(expr) - expands out powers of the form `(x^y)^z` and `(x*y)^z` in `expr`.
   *
   * @see <a
   *     href="https://raw.githubusercontent.com/axkr/symja_android_library/master/symja_android_library/doc/functions/PowerExpand.md">PowerExpand
   *     documentation</a>
   */
  public static final IBuiltInSymbol PowerExpand = F.initFinalSymbol("PowerExpand", ID.PowerExpand);

  /**
   * PowerMod(x, y, m) - computes `x^y` modulo `m`.
   *
   * @see <a
   *     href="https://raw.githubusercontent.com/axkr/symja_android_library/master/symja_android_library/doc/functions/PowerMod.md">PowerMod
   *     documentation</a>
   */
  public static final IBuiltInSymbol PowerMod = F.initFinalSymbol("PowerMod", ID.PowerMod);

  /**
   * PreDecrement(x) - decrements `x` by `1`, returning the new value of `x`.
   *
   * @see <a
   *     href="https://raw.githubusercontent.com/axkr/symja_android_library/master/symja_android_library/doc/functions/PreDecrement.md">PreDecrement
   *     documentation</a>
   */
  public static final IBuiltInSymbol PreDecrement =
      F.initFinalSymbol("PreDecrement", ID.PreDecrement);

  /**
   * PreIncrement(x) - increments `x` by `1`, returning the new value of `x`.
   *
   * @see <a
   *     href="https://raw.githubusercontent.com/axkr/symja_android_library/master/symja_android_library/doc/functions/PreIncrement.md">PreIncrement
   *     documentation</a>
   */
  public static final IBuiltInSymbol PreIncrement =
      F.initFinalSymbol("PreIncrement", ID.PreIncrement);

  public static final IBuiltInSymbol Precision = F.initFinalSymbol("Precision", ID.Precision);

  public static final IBuiltInSymbol PrecisionGoal =
      F.initFinalSymbol("PrecisionGoal", ID.PrecisionGoal);

  public static final IBuiltInSymbol Prefix = F.initFinalSymbol("Prefix", ID.Prefix);

  /**
   * Prepend(expr, item) - returns `expr` with `item` prepended to its leaves.
   *
   * @see <a
   *     href="https://raw.githubusercontent.com/axkr/symja_android_library/master/symja_android_library/doc/functions/Prepend.md">Prepend
   *     documentation</a>
   */
  public static final IBuiltInSymbol Prepend = F.initFinalSymbol("Prepend", ID.Prepend);

  /**
   * PrependTo(s, item) - prepend `item` to value of `s` and sets `s` to the result.
   *
   * @see <a
   *     href="https://raw.githubusercontent.com/axkr/symja_android_library/master/symja_android_library/doc/functions/PrependTo.md">PrependTo
   *     documentation</a>
   */
  public static final IBuiltInSymbol PrependTo = F.initFinalSymbol("PrependTo", ID.PrependTo);

  /**
   * Prime(n) - returns the `n`th prime number.
   *
   * @see <a
   *     href="https://raw.githubusercontent.com/axkr/symja_android_library/master/symja_android_library/doc/functions/Prime.md">Prime
   *     documentation</a>
   */
  public static final IBuiltInSymbol Prime = F.initFinalSymbol("Prime", ID.Prime);

  /**
   * PrimeOmega(n) - returns the sum of the exponents of the prime factorization of `n`.
   *
   * @see <a
   *     href="https://raw.githubusercontent.com/axkr/symja_android_library/master/symja_android_library/doc/functions/PrimeOmega.md">PrimeOmega
   *     documentation</a>
   */
  public static final IBuiltInSymbol PrimeOmega = F.initFinalSymbol("PrimeOmega", ID.PrimeOmega);

  /**
   * PrimePi(x) - gives the number of primes less than or equal to `x`.
   *
   * @see <a
   *     href="https://raw.githubusercontent.com/axkr/symja_android_library/master/symja_android_library/doc/functions/PrimePi.md">PrimePi
   *     documentation</a>
   */
  public static final IBuiltInSymbol PrimePi = F.initFinalSymbol("PrimePi", ID.PrimePi);

  /**
   * PrimePowerQ(n) - returns `True` if `n` is a power of a prime number.
   *
   * @see <a
   *     href="https://raw.githubusercontent.com/axkr/symja_android_library/master/symja_android_library/doc/functions/PrimePowerQ.md">PrimePowerQ
   *     documentation</a>
   */
  public static final IBuiltInSymbol PrimePowerQ = F.initFinalSymbol("PrimePowerQ", ID.PrimePowerQ);

  /**
   * PrimeQ(n) - returns `True` if `n` is a integer prime number.
   *
   * @see <a
   *     href="https://raw.githubusercontent.com/axkr/symja_android_library/master/symja_android_library/doc/functions/PrimeQ.md">PrimeQ
   *     documentation</a>
   */
  public static final IBuiltInSymbol PrimeQ = F.initFinalSymbol("PrimeQ", ID.PrimeQ);

  public static final IBuiltInSymbol Primes = F.initFinalSymbol("Primes", ID.Primes);

  public static final IBuiltInSymbol PrimitiveRoot =
      F.initFinalSymbol("PrimitiveRoot", ID.PrimitiveRoot);

  /**
   * PrimitiveRootList(n) - returns the list of the primitive roots of `n`.
   *
   * @see <a
   *     href="https://raw.githubusercontent.com/axkr/symja_android_library/master/symja_android_library/doc/functions/PrimitiveRootList.md">PrimitiveRootList
   *     documentation</a>
   */
  public static final IBuiltInSymbol PrimitiveRootList =
      F.initFinalSymbol("PrimitiveRootList", ID.PrimitiveRootList);

  /**
   * Print(expr) - print the `expr` to the default output stream and return `Null`.
   *
   * @see <a
   *     href="https://raw.githubusercontent.com/axkr/symja_android_library/master/symja_android_library/doc/functions/Print.md">Print
   *     documentation</a>
   */
  public static final IBuiltInSymbol Print = F.initFinalSymbol("Print", ID.Print);

  /**
   * PrintableASCIIQ(str) - returns `True` if all characters in `str` are ASCII characters.
   *
   * @see <a
   *     href="https://raw.githubusercontent.com/axkr/symja_android_library/master/symja_android_library/doc/functions/PrintableASCIIQ.md">PrintableASCIIQ
   *     documentation</a>
   */
  public static final IBuiltInSymbol PrintableASCIIQ =
      F.initFinalSymbol("PrintableASCIIQ", ID.PrintableASCIIQ);

  public static final IBuiltInSymbol Prism = F.initFinalSymbol("Prism", ID.Prism);

  /**
   * Probability(pure-function, data-set) - returns the probability of the `pure-function` for the
   * given `data-set`.
   *
   * @see <a
   *     href="https://raw.githubusercontent.com/axkr/symja_android_library/master/symja_android_library/doc/functions/Probability.md">Probability
   *     documentation</a>
   */
  public static final IBuiltInSymbol Probability = F.initFinalSymbol("Probability", ID.Probability);

  /**
   * Product(expr, {i, imin, imax}) - evaluates the discrete product of `expr` with `i` ranging from
   * `imin` to `imax`.
   *
   * @see <a
   *     href="https://raw.githubusercontent.com/axkr/symja_android_library/master/symja_android_library/doc/functions/Product.md">Product
   *     documentation</a>
   */
  public static final IBuiltInSymbol Product = F.initFinalSymbol("Product", ID.Product);

  /**
   * ProductLog(z) - returns the value of the Lambert W function at `z`.
   *
   * @see <a
   *     href="https://raw.githubusercontent.com/axkr/symja_android_library/master/symja_android_library/doc/functions/ProductLog.md">ProductLog
   *     documentation</a>
   */
  public static final IBuiltInSymbol ProductLog = F.initFinalSymbol("ProductLog", ID.ProductLog);

  /**
   * Projection(vector1, vector2) - Find the orthogonal projection of `vector1` onto another
   * `vector2`.
   *
   * @see <a
   *     href="https://raw.githubusercontent.com/axkr/symja_android_library/master/symja_android_library/doc/functions/Projection.md">Projection
   *     documentation</a>
   */
  public static final IBuiltInSymbol Projection = F.initFinalSymbol("Projection", ID.Projection);

  public static final IBuiltInSymbol Protect = F.initFinalSymbol("Protect", ID.Protect);

  public static final IBuiltInSymbol Protected = F.initFinalSymbol("Protected", ID.Protected);

  /**
   * PseudoInverse(matrix) - computes the Moore-Penrose pseudoinverse of the `matrix`. If `matrix`
   * is invertible, the pseudoinverse equals the inverse.
   *
   * @see <a
   *     href="https://raw.githubusercontent.com/axkr/symja_android_library/master/symja_android_library/doc/functions/PseudoInverse.md">PseudoInverse
   *     documentation</a>
   */
  public static final IBuiltInSymbol PseudoInverse =
      F.initFinalSymbol("PseudoInverse", ID.PseudoInverse);

  public static final IBuiltInSymbol Purple = F.initFinalSymbol("Purple", ID.Purple);

  public static final IBuiltInSymbol Put = F.initFinalSymbol("Put", ID.Put);

  public static final IBuiltInSymbol Pyramid = F.initFinalSymbol("Pyramid", ID.Pyramid);

  /**
   * QRDecomposition(A) - computes the QR decomposition of the matrix `A`. The QR decomposition is a
   * decomposition of a matrix `A` into a product `A = Q.R` of an unitary matrix `Q` and an upper
   * triangular matrix `R`.
   *
   * @see <a
   *     href="https://raw.githubusercontent.com/axkr/symja_android_library/master/symja_android_library/doc/functions/QRDecomposition.md">QRDecomposition
   *     documentation</a>
   */
  public static final IBuiltInSymbol QRDecomposition =
      F.initFinalSymbol("QRDecomposition", ID.QRDecomposition);

  public static final IBuiltInSymbol QuarticSolve =
      F.initFinalSymbol("QuarticSolve", ID.QuarticSolve);

  /**
   * QuadraticIrrationalQ(expr) - returns `True`, if the `expr` is of the form `(p + s * Sqrt(d)) /
   * q` for integers `p,q,d,s`.
   *
   * @see <a
   *     href="https://raw.githubusercontent.com/axkr/symja_android_library/master/symja_android_library/doc/functions/QuadraticIrrationalQ.md">QuadraticIrrationalQ
   *     documentation</a>
   */
  public static final IBuiltInSymbol QuadraticIrrationalQ =
      F.initFinalSymbol("QuadraticIrrationalQ", ID.QuadraticIrrationalQ);

  /**
   * Quantile(list, q) - returns the `q`-Quantile of `list`.
   *
   * @see <a
   *     href="https://raw.githubusercontent.com/axkr/symja_android_library/master/symja_android_library/doc/functions/Quantile.md">Quantile
   *     documentation</a>
   */
  public static final IBuiltInSymbol Quantile = F.initFinalSymbol("Quantile", ID.Quantile);

  /**
   * Quantity(value, unit) - returns the quantity for `value` and `unit`
   *
   * @see <a
   *     href="https://raw.githubusercontent.com/axkr/symja_android_library/master/symja_android_library/doc/functions/Quantity.md">Quantity
   *     documentation</a>
   */
  public static final IBuiltInSymbol Quantity = F.initFinalSymbol("Quantity", ID.Quantity);

  public static final IBuiltInSymbol QuantityDistribution =
      F.initFinalSymbol("QuantityDistribution", ID.QuantityDistribution);

  /**
   * QuantityMagnitude(quantity) - returns the value of the `quantity`
   *
   * @see <a
   *     href="https://raw.githubusercontent.com/axkr/symja_android_library/master/symja_android_library/doc/functions/QuantityMagnitude.md">QuantityMagnitude
   *     documentation</a>
   */
  public static final IBuiltInSymbol QuantityMagnitude =
      F.initFinalSymbol("QuantityMagnitude", ID.QuantityMagnitude);

  public static final IBuiltInSymbol QuantityQ = F.initFinalSymbol("QuantityQ", ID.QuantityQ);

  /**
   * Quartiles(arg) - returns a list of the `1/4`, `1/2` and `3/4` quantile of `arg`.
   *
   * @see <a
   *     href="https://raw.githubusercontent.com/axkr/symja_android_library/master/symja_android_library/doc/functions/Quartiles.md">Quartiles
   *     documentation</a>
   */
  public static final IBuiltInSymbol Quartiles = F.initFinalSymbol("Quartiles", ID.Quartiles);

  /**
   * Quiet(expr) - evaluates `expr` in "quiet" mode (i.e. no warning messages are shown during
   * evaluation).
   *
   * @see <a
   *     href="https://raw.githubusercontent.com/axkr/symja_android_library/master/symja_android_library/doc/functions/Quiet.md">Quiet
   *     documentation</a>
   */
  public static final IBuiltInSymbol Quiet = F.initFinalSymbol("Quiet", ID.Quiet);

  public static final IBuiltInSymbol Quit = F.initFinalSymbol("Quit", ID.Quit);

  /**
   * Quotient(m, n) - computes the integer quotient of `m` and `n`.
   *
   * @see <a
   *     href="https://raw.githubusercontent.com/axkr/symja_android_library/master/symja_android_library/doc/functions/Quotient.md">Quotient
   *     documentation</a>
   */
  public static final IBuiltInSymbol Quotient = F.initFinalSymbol("Quotient", ID.Quotient);

  /**
   * QuotientRemainder(m, n) - computes a list of the quotient and remainder from division of `m`
   * and `n`.
   *
   * @see <a
   *     href="https://raw.githubusercontent.com/axkr/symja_android_library/master/symja_android_library/doc/functions/QuotientRemainder.md">QuotientRemainder
   *     documentation</a>
   */
  public static final IBuiltInSymbol QuotientRemainder =
      F.initFinalSymbol("QuotientRemainder", ID.QuotientRemainder);

  public static final IBuiltInSymbol RGBColor = F.initFinalSymbol("RGBColor", ID.RGBColor);

  public static final IBuiltInSymbol RSolve = F.initFinalSymbol("RSolve", ID.RSolve);

  public static final IBuiltInSymbol RSolveValue = F.initFinalSymbol("RSolveValue", ID.RSolveValue);

  /**
   * Ramp(z) - The `Ramp` function is a unary real function, whose graph is shaped like a ramp.
   *
   * @see <a
   *     href="https://raw.githubusercontent.com/axkr/symja_android_library/master/symja_android_library/doc/functions/Ramp.md">Ramp
   *     documentation</a>
   */
  public static final IBuiltInSymbol Ramp = F.initFinalSymbol("Ramp", ID.Ramp);

  /**
   * RandomChoice({item1, item2, item3,...}) - randomly picks one `item` from items.
   *
   * @see <a
   *     href="https://raw.githubusercontent.com/axkr/symja_android_library/master/symja_android_library/doc/functions/RandomChoice.md">RandomChoice
   *     documentation</a>
   */
  public static final IBuiltInSymbol RandomChoice =
      F.initFinalSymbol("RandomChoice", ID.RandomChoice);

  /**
   * RandomComplex[{z_min, z_max}] - yields a pseudo-random complex number in the rectangle with
   * complex corners `z_min` and `z_max`.
   *
   * @see <a
   *     href="https://raw.githubusercontent.com/axkr/symja_android_library/master/symja_android_library/doc/functions/RandomComplex.md">RandomComplex
   *     documentation</a>
   */
  public static final IBuiltInSymbol RandomComplex =
      F.initFinalSymbol("RandomComplex", ID.RandomComplex);

  /**
   * RandomInteger(n) - create a random integer number between `0` and `n`.
   *
   * @see <a
   *     href="https://raw.githubusercontent.com/axkr/symja_android_library/master/symja_android_library/doc/functions/RandomInteger.md">RandomInteger
   *     documentation</a>
   */
  public static final IBuiltInSymbol RandomInteger =
      F.initFinalSymbol("RandomInteger", ID.RandomInteger);

  /**
   * RandomPrime({imin, imax}) - create a random prime integer number between `imin` and `imax`
   * inclusive.
   *
   * @see <a
   *     href="https://raw.githubusercontent.com/axkr/symja_android_library/master/symja_android_library/doc/functions/RandomPrime.md">RandomPrime
   *     documentation</a>
   */
  public static final IBuiltInSymbol RandomPrime = F.initFinalSymbol("RandomPrime", ID.RandomPrime);

  /**
   * RandomReal() - create a random number between `0.0` and `1.0`.
   *
   * @see <a
   *     href="https://raw.githubusercontent.com/axkr/symja_android_library/master/symja_android_library/doc/functions/RandomReal.md">RandomReal
   *     documentation</a>
   */
  public static final IBuiltInSymbol RandomReal = F.initFinalSymbol("RandomReal", ID.RandomReal);

  /**
   * RandomSample(items) - create a random sample for the arguments of the `items`.
   *
   * @see <a
   *     href="https://raw.githubusercontent.com/axkr/symja_android_library/master/symja_android_library/doc/functions/RandomSample.md">RandomSample
   *     documentation</a>
   */
  public static final IBuiltInSymbol RandomSample =
      F.initFinalSymbol("RandomSample", ID.RandomSample);

  public static final IBuiltInSymbol RandomVariate =
      F.initFinalSymbol("RandomVariate", ID.RandomVariate);

  /**
   * Range(n) - returns a list of integers from `1` to `n`.
   *
   * @see <a
   *     href="https://raw.githubusercontent.com/axkr/symja_android_library/master/symja_android_library/doc/functions/Range.md">Range
   *     documentation</a>
   */
  public static final IBuiltInSymbol Range = F.initFinalSymbol("Range", ID.Range);

  /**
   * Rational - is the head of rational numbers.
   *
   * @see <a
   *     href="https://raw.githubusercontent.com/axkr/symja_android_library/master/symja_android_library/doc/functions/Rational.md">Rational
   *     documentation</a>
   */
  public static final IBuiltInSymbol Rational = F.initFinalSymbol("Rational", ID.Rational);

  /**
   * Rationalize(expression) - convert numerical real or imaginary parts in (sub-)expressions into
   * rational numbers.
   *
   * @see <a
   *     href="https://raw.githubusercontent.com/axkr/symja_android_library/master/symja_android_library/doc/functions/Rationalize.md">Rationalize
   *     documentation</a>
   */
  public static final IBuiltInSymbol Rationalize = F.initFinalSymbol("Rationalize", ID.Rationalize);

  public static final IBuiltInSymbol Rationals = F.initFinalSymbol("Rationals", ID.Rationals);

  /**
   * Re(z) - returns the real component of the complex number `z`.
   *
   * @see <a
   *     href="https://raw.githubusercontent.com/axkr/symja_android_library/master/symja_android_library/doc/functions/Re.md">Re
   *     documentation</a>
   */
  public static final IBuiltInSymbol Re = F.initFinalSymbol("Re", ID.Re);

  /**
   * Read(input-stream) - reads the `input-stream` and return one expression.
   *
   * @see <a
   *     href="https://raw.githubusercontent.com/axkr/symja_android_library/master/symja_android_library/doc/functions/Read.md">Read
   *     documentation</a>
   */
  public static final IBuiltInSymbol Read = F.initFinalSymbol("Read", ID.Read);

  public static final IBuiltInSymbol ReadList = F.initFinalSymbol("ReadList", ID.ReadList);

  public static final IBuiltInSymbol ReadProtected =
      F.initFinalSymbol("ReadProtected", ID.ReadProtected);

  public static final IBuiltInSymbol ReadString = F.initFinalSymbol("ReadString", ID.ReadString);

  /**
   * Real - is the head of real (floating point) numbers.
   *
   * @see <a
   *     href="https://raw.githubusercontent.com/axkr/symja_android_library/master/symja_android_library/doc/functions/Real.md">Real
   *     documentation</a>
   */
  public static final IBuiltInSymbol Real = F.initFinalSymbol("Real", ID.Real);

  public static final IBuiltInSymbol RealDigits = F.initFinalSymbol("RealDigits", ID.RealDigits);

  /**
   * RealNumberQ(expr) - returns `True` if `expr` is an explicit number with no imaginary component.
   *
   * @see <a
   *     href="https://raw.githubusercontent.com/axkr/symja_android_library/master/symja_android_library/doc/functions/RealNumberQ.md">RealNumberQ
   *     documentation</a>
   */
  public static final IBuiltInSymbol RealNumberQ = F.initFinalSymbol("RealNumberQ", ID.RealNumberQ);

  /**
   * Reals - is the set of real numbers.
   *
   * @see <a
   *     href="https://raw.githubusercontent.com/axkr/symja_android_library/master/symja_android_library/doc/functions/Reals.md">Reals
   *     documentation</a>
   */
  public static final IBuiltInSymbol Reals = F.initFinalSymbol("Reals", ID.Reals);

  /**
   * Reap(expr) - gives the result of evaluating `expr`, together with all values sown during this
   * evaluation. Values sown with different tags are given in different lists.
   *
   * @see <a
   *     href="https://raw.githubusercontent.com/axkr/symja_android_library/master/symja_android_library/doc/functions/Reap.md">Reap
   *     documentation</a>
   */
  public static final IBuiltInSymbol Reap = F.initFinalSymbol("Reap", ID.Reap);

  public static final IBuiltInSymbol Record = F.initFinalSymbol("Record", ID.Record);

  public static final IBuiltInSymbol RecordSeparators =
      F.initFinalSymbol("RecordSeparators", ID.RecordSeparators);

  public static final IBuiltInSymbol Rectangle = F.initFinalSymbol("Rectangle", ID.Rectangle);

  public static final IBuiltInSymbol Red = F.initFinalSymbol("Red", ID.Red);

  public static final IBuiltInSymbol Reduce = F.initFinalSymbol("Reduce", ID.Reduce);

  /**
   * Refine(expression, assumptions) - evaluate the `expression` for the given `assumptions`.
   *
   * @see <a
   *     href="https://raw.githubusercontent.com/axkr/symja_android_library/master/symja_android_library/doc/functions/Refine.md">Refine
   *     documentation</a>
   */
  public static final IBuiltInSymbol Refine = F.initFinalSymbol("Refine", ID.Refine);

  /**
   * RegularExpression("regex") - represents the regular expression specified by the string
   * `“regex”`.
   *
   * @see <a
   *     href="https://raw.githubusercontent.com/axkr/symja_android_library/master/symja_android_library/doc/functions/RegularExpression.md">RegularExpression
   *     documentation</a>
   */
  public static final IBuiltInSymbol RegularExpression =
      F.initFinalSymbol("RegularExpression", ID.RegularExpression);

  /**
   * ReleaseHold(expr) - removes any `Hold`, `HoldForm`, `HoldPattern` or `HoldComplete` head from
   * `expr`.
   *
   * @see <a
   *     href="https://raw.githubusercontent.com/axkr/symja_android_library/master/symja_android_library/doc/functions/ReleaseHold.md">ReleaseHold
   *     documentation</a>
   */
  public static final IBuiltInSymbol ReleaseHold = F.initFinalSymbol("ReleaseHold", ID.ReleaseHold);

  public static final IBuiltInSymbol Remove = F.initFinalSymbol("Remove", ID.Remove);

  /**
   * RemoveDiacritics("string") - returns a version of `string` with all diacritics removed.
   *
   * @see <a
   *     href="https://raw.githubusercontent.com/axkr/symja_android_library/master/symja_android_library/doc/functions/RemoveDiacritics.md">RemoveDiacritics
   *     documentation</a>
   */
  public static final IBuiltInSymbol RemoveDiacritics =
      F.initFinalSymbol("RemoveDiacritics", ID.RemoveDiacritics);

  public static final IBuiltInSymbol Repeated = F.initFinalSymbol("Repeated", ID.Repeated);

  public static final IBuiltInSymbol RepeatedNull =
      F.initFinalSymbol("RepeatedNull", ID.RepeatedNull);

  /**
   * Replace(expr, lhs -> rhs) - replaces the left-hand-side pattern expression `lhs` in `expr` with
   * the right-hand-side `rhs`.
   *
   * @see <a
   *     href="https://raw.githubusercontent.com/axkr/symja_android_library/master/symja_android_library/doc/functions/Replace.md">Replace
   *     documentation</a>
   */
  public static final IBuiltInSymbol Replace = F.initFinalSymbol("Replace", ID.Replace);

  /**
   * ReplaceAll(expr, i -> new) - replaces all `i` in `expr` with `new`.
   *
   * @see <a
   *     href="https://raw.githubusercontent.com/axkr/symja_android_library/master/symja_android_library/doc/functions/ReplaceAll.md">ReplaceAll
   *     documentation</a>
   */
  public static final IBuiltInSymbol ReplaceAll = F.initFinalSymbol("ReplaceAll", ID.ReplaceAll);

  /**
   * ReplaceList(expr, lhs -> rhs) - replaces the left-hand-side pattern expression `lhs` in `expr`
   * with the right-hand-side `rhs`.
   *
   * @see <a
   *     href="https://raw.githubusercontent.com/axkr/symja_android_library/master/symja_android_library/doc/functions/ReplaceList.md">ReplaceList
   *     documentation</a>
   */
  public static final IBuiltInSymbol ReplaceList = F.initFinalSymbol("ReplaceList", ID.ReplaceList);

  /**
   * ReplacePart(expr, i -> new) - replaces part `i` in `expr` with `new`.
   *
   * @see <a
   *     href="https://raw.githubusercontent.com/axkr/symja_android_library/master/symja_android_library/doc/functions/ReplacePart.md">ReplacePart
   *     documentation</a>
   */
  public static final IBuiltInSymbol ReplacePart = F.initFinalSymbol("ReplacePart", ID.ReplacePart);

  /**
   * ReplaceRepeated(expr, lhs -> rhs) - repeatedly applies the rule `lhs -> rhs` to `expr` until
   * the result no longer changes.
   *
   * @see <a
   *     href="https://raw.githubusercontent.com/axkr/symja_android_library/master/symja_android_library/doc/functions/ReplaceRepeated.md">ReplaceRepeated
   *     documentation</a>
   */
  public static final IBuiltInSymbol ReplaceRepeated =
      F.initFinalSymbol("ReplaceRepeated", ID.ReplaceRepeated);

  /**
   * Rescale(list) - returns `Rescale(list,{Min(list), Max(list)})`.
   *
   * @see <a
   *     href="https://raw.githubusercontent.com/axkr/symja_android_library/master/symja_android_library/doc/functions/Rescale.md">Rescale
   *     documentation</a>
   */
  public static final IBuiltInSymbol Rescale = F.initFinalSymbol("Rescale", ID.Rescale);

  /**
   * Rest(expr) - returns `expr` with the first element removed.
   *
   * @see <a
   *     href="https://raw.githubusercontent.com/axkr/symja_android_library/master/symja_android_library/doc/functions/Rest.md">Rest
   *     documentation</a>
   */
  public static final IBuiltInSymbol Rest = F.initFinalSymbol("Rest", ID.Rest);

  /**
   * Resultant(polynomial1, polynomial2, var) - computes the resultant of the polynomials
   * `polynomial1` and `polynomial2` with respect to the variable `var`.
   *
   * @see <a
   *     href="https://raw.githubusercontent.com/axkr/symja_android_library/master/symja_android_library/doc/functions/Resultant.md">Resultant
   *     documentation</a>
   */
  public static final IBuiltInSymbol Resultant = F.initFinalSymbol("Resultant", ID.Resultant);

  /**
   * Return(expr) - aborts a function call and returns `expr`.
   *
   * @see <a
   *     href="https://raw.githubusercontent.com/axkr/symja_android_library/master/symja_android_library/doc/functions/Return.md">Return
   *     documentation</a>
   */
  public static final IBuiltInSymbol Return = F.initFinalSymbol("Return", ID.Return);

  /**
   * Reverse(list) - reverse the elements of the `list`.
   *
   * @see <a
   *     href="https://raw.githubusercontent.com/axkr/symja_android_library/master/symja_android_library/doc/functions/Reverse.md">Reverse
   *     documentation</a>
   */
  public static final IBuiltInSymbol Reverse = F.initFinalSymbol("Reverse", ID.Reverse);

  /**
   * RiccatiSolve({A,B},{Q,R}) - An algebraic Riccati equation is a type of nonlinear equation that
   * arises in the context of infinite-horizon optimal control problems in continuous time or
   * discrete time. The continuous time algebraic Riccati equation (CARE):
   * `A^{T}·X+X·A-X·B·R^{-1}·B^{T}·X+Q==0`. And the respective linear controller is: `K =
   * R^{-1}·B^{T}·P`. The solver receives `A`, `B`, `Q` and `R` and computes `P`.
   *
   * @see <a
   *     href="https://raw.githubusercontent.com/axkr/symja_android_library/master/symja_android_library/doc/functions/RiccatiSolve.md">RiccatiSolve
   *     documentation</a>
   */
  public static final IBuiltInSymbol RiccatiSolve =
      F.initFinalSymbol("RiccatiSolve", ID.RiccatiSolve);

  /**
   * Riffle(list1, list2) - insert elements of `list2` between the elements of `list1`.
   *
   * @see <a
   *     href="https://raw.githubusercontent.com/axkr/symja_android_library/master/symja_android_library/doc/functions/Riffle.md">Riffle
   *     documentation</a>
   */
  public static final IBuiltInSymbol Riffle = F.initFinalSymbol("Riffle", ID.Riffle);

  public static final IBuiltInSymbol Right = F.initFinalSymbol("Right", ID.Right);

  public static final IBuiltInSymbol RightComposition = F.initFinalSymbol("RightComposition", ID.RightComposition);

  /**
   * RogersTanimotoDissimilarity(u, v) - returns the Rogers-Tanimoto dissimilarity between the two
   * boolean 1-D lists `u` and `v`, which is defined as `R / (c_tt + c_ff + R)` where n is `len(u)`,
   * `c_ij` is the number of occurrences of `u(k)=i` and `v(k)=j` for `k<n`, and `R = 2 * (c_tf +
   * c_ft)`.
   *
   * @see <a
   *     href="https://raw.githubusercontent.com/axkr/symja_android_library/master/symja_android_library/doc/functions/RogersTanimotoDissimilarity.md">RogersTanimotoDissimilarity
   *     documentation</a>
   */
  public static final IBuiltInSymbol RogersTanimotoDissimilarity =
      F.initFinalSymbol("RogersTanimotoDissimilarity", ID.RogersTanimotoDissimilarity);

  /**
   * RomanNumeral(positive-int-value) - converts the given `positive-int-value` to a roman numeral
   * string.
   *
   * @see <a
   *     href="https://raw.githubusercontent.com/axkr/symja_android_library/master/symja_android_library/doc/functions/RomanNumeral.md">RomanNumeral
   *     documentation</a>
   */
  public static final IBuiltInSymbol RomanNumeral =
      F.initFinalSymbol("RomanNumeral", ID.RomanNumeral);

  public static final IBuiltInSymbol Root = F.initFinalSymbol("Root", ID.Root);

  public static final IBuiltInSymbol RootIntervals =
      F.initFinalSymbol("RootIntervals", ID.RootIntervals);

  public static final IBuiltInSymbol RootOf = F.initFinalSymbol("RootOf", ID.RootOf);

  public static final IBuiltInSymbol RootReduce = F.initFinalSymbol("RootReduce", ID.RootReduce);
  /**
   * Roots(polynomial-equation, var) - determine the roots of a univariate polynomial equation with
   * respect to the variable `var`.
   *
   * @see <a
   *     href="https://raw.githubusercontent.com/axkr/symja_android_library/master/symja_android_library/doc/functions/Roots.md">Roots
   *     documentation</a>
   */
  public static final IBuiltInSymbol Roots = F.initFinalSymbol("Roots", ID.Roots);

  /**
   * RotateLeft(list) - rotates the items of `list` by one item to the left.
   *
   * @see <a
   *     href="https://raw.githubusercontent.com/axkr/symja_android_library/master/symja_android_library/doc/functions/RotateLeft.md">RotateLeft
   *     documentation</a>
   */
  public static final IBuiltInSymbol RotateLeft = F.initFinalSymbol("RotateLeft", ID.RotateLeft);

  /**
   * RotateRight(list) - rotates the items of `list` by one item to the right.
   *
   * @see <a
   *     href="https://raw.githubusercontent.com/axkr/symja_android_library/master/symja_android_library/doc/functions/RotateRight.md">RotateRight
   *     documentation</a>
   */
  public static final IBuiltInSymbol RotateRight = F.initFinalSymbol("RotateRight", ID.RotateRight);

  /**
   * RotationMatrix(theta) - yields a rotation matrix for the angle `theta`.
   *
   * @see <a
   *     href="https://raw.githubusercontent.com/axkr/symja_android_library/master/symja_android_library/doc/functions/RotationMatrix.md">RotationMatrix
   *     documentation</a>
   */
  public static final IBuiltInSymbol RotationMatrix =
      F.initFinalSymbol("RotationMatrix", ID.RotationMatrix);

  /**
   * Round(expr) - round a given `expr` to nearest integer.
   *
   * @see <a
   *     href="https://raw.githubusercontent.com/axkr/symja_android_library/master/symja_android_library/doc/functions/Round.md">Round
   *     documentation</a>
   */
  public static final IBuiltInSymbol Round = F.initFinalSymbol("Round", ID.Round);

  public static final IBuiltInSymbol Row = F.initFinalSymbol("Row", ID.Row);

  /**
   * RowReduce(matrix) - returns the reduced row-echelon form of `matrix`.
   *
   * @see <a
   *     href="https://raw.githubusercontent.com/axkr/symja_android_library/master/symja_android_library/doc/functions/RowReduce.md">RowReduce
   *     documentation</a>
   */
  public static final IBuiltInSymbol RowReduce = F.initFinalSymbol("RowReduce", ID.RowReduce);

  /**
   * Rule(x, y) - represents a rule replacing `x` with `y`.
   *
   * @see <a
   *     href="https://raw.githubusercontent.com/axkr/symja_android_library/master/symja_android_library/doc/functions/Rule.md">Rule
   *     documentation</a>
   */
  public static final IBuiltInSymbol Rule = F.initFinalSymbol("Rule", ID.Rule);

  /**
   * RuleDelayed(x, y) - represents a rule replacing `x` with `y`, with `y` held unevaluated.
   *
   * @see <a
   *     href="https://raw.githubusercontent.com/axkr/symja_android_library/master/symja_android_library/doc/functions/RuleDelayed.md">RuleDelayed
   *     documentation</a>
   */
  public static final IBuiltInSymbol RuleDelayed = F.initFinalSymbol("RuleDelayed", ID.RuleDelayed);

  /**
   * RussellRaoDissimilarity(u, v) - returns the Russell-Rao dissimilarity between the two boolean
   * 1-D lists `u` and `v`, which is defined as `(n - c_tt) / c_tt` where `n` is `len(u)` and `c_ij`
   * is the number of occurrences of `u(k)=i` and `v(k)=j` for `k<n`.
   *
   * @see <a
   *     href="https://raw.githubusercontent.com/axkr/symja_android_library/master/symja_android_library/doc/functions/RussellRaoDissimilarity.md">RussellRaoDissimilarity
   *     documentation</a>
   */
  public static final IBuiltInSymbol RussellRaoDissimilarity =
      F.initFinalSymbol("RussellRaoDissimilarity", ID.RussellRaoDissimilarity);

  /**
   * SameObjectQ[java-object1, java-object2] - gives `True` if the Java `==` operator for the Java
   * objects gives true. `False` otherwise.
   *
   * @see <a
   *     href="https://raw.githubusercontent.com/axkr/symja_android_library/master/symja_android_library/doc/functions/SameObjectQ.md">SameObjectQ
   *     documentation</a>
   */
  public static final IBuiltInSymbol SameObjectQ = F.initFinalSymbol("SameObjectQ", ID.SameObjectQ);

  /**
   * SameQ(x, y) - returns `True` if `x` and `y` are structurally identical.
   *
   * @see <a
   *     href="https://raw.githubusercontent.com/axkr/symja_android_library/master/symja_android_library/doc/functions/SameQ.md">SameQ
   *     documentation</a>
   */
  public static final IBuiltInSymbol SameQ = F.initFinalSymbol("SameQ", ID.SameQ);

  public static final IBuiltInSymbol SameTest = F.initFinalSymbol("SameTest", ID.SameTest);

  /**
   * SatisfiabilityCount(boolean-expr) - test whether the `boolean-expr` is satisfiable by a
   * combination of boolean `False` and `True` values for the variables of the boolean expression
   * and return the number of possible combinations.
   *
   * @see <a
   *     href="https://raw.githubusercontent.com/axkr/symja_android_library/master/symja_android_library/doc/functions/SatisfiabilityCount.md">SatisfiabilityCount
   *     documentation</a>
   */
  public static final IBuiltInSymbol SatisfiabilityCount =
      F.initFinalSymbol("SatisfiabilityCount", ID.SatisfiabilityCount);

  /**
   * SatisfiabilityInstances(boolean-expr, list-of-variables) - test whether the `boolean-expr` is
   * satisfiable by a combination of boolean `False` and `True` values for the `list-of-variables`
   * and return exactly one instance of `True, False` combinations if possible.
   *
   * @see <a
   *     href="https://raw.githubusercontent.com/axkr/symja_android_library/master/symja_android_library/doc/functions/SatisfiabilityInstances.md">SatisfiabilityInstances
   *     documentation</a>
   */
  public static final IBuiltInSymbol SatisfiabilityInstances =
      F.initFinalSymbol("SatisfiabilityInstances", ID.SatisfiabilityInstances);

  /**
   * SatisfiableQ(boolean-expr, list-of-variables) - test whether the `boolean-expr` is satisfiable
   * by a combination of boolean `False` and `True` values for the `list-of-variables`.
   *
   * @see <a
   *     href="https://raw.githubusercontent.com/axkr/symja_android_library/master/symja_android_library/doc/functions/SatisfiableQ.md">SatisfiableQ
   *     documentation</a>
   */
  public static final IBuiltInSymbol SatisfiableQ =
      F.initFinalSymbol("SatisfiableQ", ID.SatisfiableQ);

  public static final IBuiltInSymbol Scaled = F.initFinalSymbol("Scaled", ID.Scaled);

  /**
   * Scan(f, expr) - applies `f` to each element of `expr` and returns 'Null'.
   *
   * @see <a
   *     href="https://raw.githubusercontent.com/axkr/symja_android_library/master/symja_android_library/doc/functions/Scan.md">Scan
   *     documentation</a>
   */
  public static final IBuiltInSymbol Scan = F.initFinalSymbol("Scan", ID.Scan);

  /**
   * Sec(z) - returns the secant of `z`.
   *
   * @see <a
   *     href="https://raw.githubusercontent.com/axkr/symja_android_library/master/symja_android_library/doc/functions/Sec.md">Sec
   *     documentation</a>
   */
  public static final IBuiltInSymbol Sec = F.initFinalSymbol("Sec", ID.Sec);

  /**
   * Sech(z) - returns the hyperbolic secant of `z`.
   *
   * @see <a
   *     href="https://raw.githubusercontent.com/axkr/symja_android_library/master/symja_android_library/doc/functions/Sech.md">Sech
   *     documentation</a>
   */
  public static final IBuiltInSymbol Sech = F.initFinalSymbol("Sech", ID.Sech);

  public static final IBuiltInSymbol Second = F.initFinalSymbol("Second", ID.Second);

  /**
   * Select({e1, e2, ...}, head) - returns a list of the elements `ei` for which `head(ei)` returns
   * `True`.
   *
   * @see <a
   *     href="https://raw.githubusercontent.com/axkr/symja_android_library/master/symja_android_library/doc/functions/Select.md">Select
   *     documentation</a>
   */
  public static final IBuiltInSymbol Select = F.initFinalSymbol("Select", ID.Select);

  /**
   * SelectFirst({e1, e2, ...}, f) - returns the first of the elements `ei` for which `f(ei)`
   * returns `True`.
   *
   * @see <a
   *     href="https://raw.githubusercontent.com/axkr/symja_android_library/master/symja_android_library/doc/functions/SelectFirst.md">SelectFirst
   *     documentation</a>
   */
  public static final IBuiltInSymbol SelectFirst = F.initFinalSymbol("SelectFirst", ID.SelectFirst);

  /**
   * SemanticImport("path-to-filename") - if the file system is enabled, import the data from CSV
   * files and do a semantic interpretation of the columns.
   *
   * @see <a
   *     href="https://raw.githubusercontent.com/axkr/symja_android_library/master/symja_android_library/doc/functions/SemanticImport.md">SemanticImport
   *     documentation</a>
   */
  public static final IBuiltInSymbol SemanticImport =
      F.initFinalSymbol("SemanticImport", ID.SemanticImport);

  /**
   * SemanticImportString("string-content") - import the data from a content string in CSV format
   * and do a semantic interpretation of the columns.
   *
   * @see <a
   *     href="https://raw.githubusercontent.com/axkr/symja_android_library/master/symja_android_library/doc/functions/SemanticImportString.md">SemanticImportString
   *     documentation</a>
   */
  public static final IBuiltInSymbol SemanticImportString =
      F.initFinalSymbol("SemanticImportString", ID.SemanticImportString);

  /**
   * Sequence[x1, x2, ...] - represents a sequence of arguments to a function.
   *
   * @see <a
   *     href="https://raw.githubusercontent.com/axkr/symja_android_library/master/symja_android_library/doc/functions/Sequence.md">Sequence
   *     documentation</a>
   */
  public static final IBuiltInSymbol Sequence = F.initFinalSymbol("Sequence", ID.Sequence);

  public static final IBuiltInSymbol SequenceHold =
      F.initFinalSymbol("SequenceHold", ID.SequenceHold);

  /**
   * Series(expr, {x, x0, n}) - create a power series of `expr` up to order `(x- x0)^n` at the point
   * `x = x0`
   *
   * @see <a
   *     href="https://raw.githubusercontent.com/axkr/symja_android_library/master/symja_android_library/doc/functions/Series.md">Series
   *     documentation</a>
   */
  public static final IBuiltInSymbol Series = F.initFinalSymbol("Series", ID.Series);

  /**
   * SeriesCoefficient(expr, {x, x0, n}) - get the coefficient of `(x- x0)^n` at the point `x = x0`
   *
   * @see <a
   *     href="https://raw.githubusercontent.com/axkr/symja_android_library/master/symja_android_library/doc/functions/SeriesCoefficient.md">SeriesCoefficient
   *     documentation</a>
   */
  public static final IBuiltInSymbol SeriesCoefficient =
      F.initFinalSymbol("SeriesCoefficient", ID.SeriesCoefficient);

  /**
   * SeriesData(x, x0, {coeff0, coeff1, coeff2,...}, nMin, nMax, denominator}) - internal structure
   * of a power series at the point `x = x0` the `coeff_i` are coefficients of the power series.
   *
   * @see <a
   *     href="https://raw.githubusercontent.com/axkr/symja_android_library/master/symja_android_library/doc/functions/SeriesData.md">SeriesData
   *     documentation</a>
   */
  public static final IBuiltInSymbol SeriesData = F.initFinalSymbol("SeriesData", ID.SeriesData);

  /**
   * Set(expr, value) - evaluates `value` and assigns it to `expr`.
   *
   * @see <a
   *     href="https://raw.githubusercontent.com/axkr/symja_android_library/master/symja_android_library/doc/functions/Set.md">Set
   *     documentation</a>
   */
  public static final IBuiltInSymbol Set = F.initFinalSymbol("Set", ID.Set);

  /**
   * SetAttributes(symbol, attrib) - adds `attrib` to `symbol`'s attributes.
   *
   * @see <a
   *     href="https://raw.githubusercontent.com/axkr/symja_android_library/master/symja_android_library/doc/functions/SetAttributes.md">SetAttributes
   *     documentation</a>
   */
  public static final IBuiltInSymbol SetAttributes =
      F.initFinalSymbol("SetAttributes", ID.SetAttributes);

  public static final IBuiltInSymbol SetSystemOptions =
      F.initFinalSymbol("SetSystemOptions", ID.SetSystemOptions);
  /**
   * SetDelayed(expr, value) - assigns `value` to `expr`, without evaluating `value`.
   *
   * @see <a
   *     href="https://raw.githubusercontent.com/axkr/symja_android_library/master/symja_android_library/doc/functions/SetDelayed.md">SetDelayed
   *     documentation</a>
   */
  public static final IBuiltInSymbol SetDelayed = F.initFinalSymbol("SetDelayed", ID.SetDelayed);

  /**
   * Share(function) - replace internally equal common subexpressions in `function` by the same
   * reference to reduce memory consumption and return the number of times where `Share(function)`
   * could replace a common subexpression.
   *
   * @see <a
   *     href="https://raw.githubusercontent.com/axkr/symja_android_library/master/symja_android_library/doc/functions/Share.md">Share
   *     documentation</a>
   */
  public static final IBuiltInSymbol Share = F.initFinalSymbol("Share", ID.Share);

  public static final IBuiltInSymbol Short = F.initFinalSymbol("Short", ID.Short);

  public static final IBuiltInSymbol Shortest = F.initFinalSymbol("Shortest", ID.Shortest);

  public static final IBuiltInSymbol Show = F.initFinalSymbol("Show", ID.Show);

  /**
   * Sign(x) - gives `-1`, `0` or `1` depending on whether `x` is negative, zero or positive.
   *
   * @see <a
   *     href="https://raw.githubusercontent.com/axkr/symja_android_library/master/symja_android_library/doc/functions/Sign.md">Sign
   *     documentation</a>
   */
  public static final IBuiltInSymbol Sign = F.initFinalSymbol("Sign", ID.Sign);

  public static final IBuiltInSymbol SignCmp = F.initFinalSymbol("SignCmp", ID.SignCmp);

  /**
   * Signature(permutation-list) - determine if the `permutation-list` has odd (`-1`) or even (`1`)
   * parity. Returns `0` if two elements in the `permutation-list` are equal.
   *
   * @see <a
   *     href="https://raw.githubusercontent.com/axkr/symja_android_library/master/symja_android_library/doc/functions/Signature.md">Signature
   *     documentation</a>
   */
  public static final IBuiltInSymbol Signature = F.initFinalSymbol("Signature", ID.Signature);

  public static final IBuiltInSymbol Simplex = F.initFinalSymbol("Simplex", ID.Simplex);

  /**
   * Simplify(expr) - simplifies `expr`
   *
   * @see <a
   *     href="https://raw.githubusercontent.com/axkr/symja_android_library/master/symja_android_library/doc/functions/Simplify.md">Simplify
   *     documentation</a>
   */
  public static final IBuiltInSymbol Simplify = F.initFinalSymbol("Simplify", ID.Simplify);

  /**
   * Sin(expr) - returns the sine of `expr` (measured in radians).
   *
   * @see <a
   *     href="https://raw.githubusercontent.com/axkr/symja_android_library/master/symja_android_library/doc/functions/Sin.md">Sin
   *     documentation</a>
   */
  public static final IBuiltInSymbol Sin = F.initFinalSymbol("Sin", ID.Sin);

  /**
   * SinIntegral(expr) - returns the hyperbolic sine integral of `expr`.
   *
   * @see <a
   *     href="https://raw.githubusercontent.com/axkr/symja_android_library/master/symja_android_library/doc/functions/SinIntegral.md">SinIntegral
   *     documentation</a>
   */
  public static final IBuiltInSymbol SinIntegral = F.initFinalSymbol("SinIntegral", ID.SinIntegral);

  /**
   * Sinc(expr) - the sinc function `Sin(expr)/expr` for `expr != 0`. `Sinc(0)` returns `1`.
   *
   * @see <a
   *     href="https://raw.githubusercontent.com/axkr/symja_android_library/master/symja_android_library/doc/functions/Sinc.md">Sinc
   *     documentation</a>
   */
  public static final IBuiltInSymbol Sinc = F.initFinalSymbol("Sinc", ID.Sinc);

  /**
   * SingularValueDecomposition(matrix) - calculates the singular value decomposition for the
   * `matrix`.
   *
   * @see <a
   *     href="https://raw.githubusercontent.com/axkr/symja_android_library/master/symja_android_library/doc/functions/SingularValueDecomposition.md">SingularValueDecomposition
   *     documentation</a>
   */
  public static final IBuiltInSymbol SingularValueDecomposition =
      F.initFinalSymbol("SingularValueDecomposition", ID.SingularValueDecomposition);

  /**
   * Sinh(z) - returns the hyperbolic sine of `z`.
   *
   * @see <a
   *     href="https://raw.githubusercontent.com/axkr/symja_android_library/master/symja_android_library/doc/functions/Sinh.md">Sinh
   *     documentation</a>
   */
  public static final IBuiltInSymbol Sinh = F.initFinalSymbol("Sinh", ID.Sinh);

  /**
   * SinhIntegral(expr) - returns the sine integral of `expr`.
   *
   * @see <a
   *     href="https://raw.githubusercontent.com/axkr/symja_android_library/master/symja_android_library/doc/functions/SinhIntegral.md">SinhIntegral
   *     documentation</a>
   */
  public static final IBuiltInSymbol SinhIntegral =
      F.initFinalSymbol("SinhIntegral", ID.SinhIntegral);

  /**
   * Skewness(list) - gives Pearson's moment coefficient of skewness for `list` (a measure for
   * estimating the symmetry of a distribution).
   *
   * @see <a
   *     href="https://raw.githubusercontent.com/axkr/symja_android_library/master/symja_android_library/doc/functions/Skewness.md">Skewness
   *     documentation</a>
   */
  public static final IBuiltInSymbol Skewness = F.initFinalSymbol("Skewness", ID.Skewness);

  /**
   * # - is a short-hand for `#1`.
   *
   * @see <a
   *     href="https://raw.githubusercontent.com/axkr/symja_android_library/master/symja_android_library/doc/functions/Slot.md">Slot
   *     documentation</a>
   */
  public static final IBuiltInSymbol Slot = F.initFinalSymbol("Slot", ID.Slot);

  public static final IBuiltInSymbol SlotAbsent = F.initFinalSymbol("SlotAbsent", ID.SlotAbsent);

  /**
   * ## - is the sequence of arguments supplied to a pure function.
   *
   * @see <a
   *     href="https://raw.githubusercontent.com/axkr/symja_android_library/master/symja_android_library/doc/functions/SlotSequence.md">SlotSequence
   *     documentation</a>
   */
  public static final IBuiltInSymbol SlotSequence =
      F.initFinalSymbol("SlotSequence", ID.SlotSequence);

  /**
   * SokalSneathDissimilarity(u, v) - returns the Sokal-Sneath dissimilarity between the two boolean
   * 1-D lists `u` and `v`, which is defined as `R / (c_tt + R)` where n is `len(u)`, `c_ij` is the
   * number of occurrences of `u(k)=i` and `v(k)=j` for `k<n`, and `R = 2 * (c_tf + c_ft)`.
   *
   * @see <a
   *     href="https://raw.githubusercontent.com/axkr/symja_android_library/master/symja_android_library/doc/functions/SokalSneathDissimilarity.md">SokalSneathDissimilarity
   *     documentation</a>
   */
  public static final IBuiltInSymbol SokalSneathDissimilarity =
      F.initFinalSymbol("SokalSneathDissimilarity", ID.SokalSneathDissimilarity);

  /**
   * Solve(equations, vars) - attempts to solve `equations` for the variables `vars`.
   *
   * @see <a
   *     href="https://raw.githubusercontent.com/axkr/symja_android_library/master/symja_android_library/doc/functions/Solve.md">Solve
   *     documentation</a>
   */
  public static final IBuiltInSymbol Solve = F.initFinalSymbol("Solve", ID.Solve);

  /**
   * Sort(list) - sorts `list` (or the leaves of any other expression) according to canonical
   * ordering.
   *
   * @see <a
   *     href="https://raw.githubusercontent.com/axkr/symja_android_library/master/symja_android_library/doc/functions/Sort.md">Sort
   *     documentation</a>
   */
  public static final IBuiltInSymbol Sort = F.initFinalSymbol("Sort", ID.Sort);

  /**
   * SortBy(list, f) - sorts `list` (or the leaves of any other expression) according to canonical
   * ordering of the keys that are extracted from the `list`'s elements using `f`. Chunks of leaves
   * that appear the same under `f` are sorted according to their natural order (without applying
   * `f`).
   *
   * @see <a
   *     href="https://raw.githubusercontent.com/axkr/symja_android_library/master/symja_android_library/doc/functions/SortBy.md">SortBy
   *     documentation</a>
   */
  public static final IBuiltInSymbol SortBy = F.initFinalSymbol("SortBy", ID.SortBy);

  /**
   * Sow(expr) - sends the value `expr` to the innermost `Reap`.
   *
   * @see <a
   *     href="https://raw.githubusercontent.com/axkr/symja_android_library/master/symja_android_library/doc/functions/Sow.md">Sow
   *     documentation</a>
   */
  public static final IBuiltInSymbol Sow = F.initFinalSymbol("Sow", ID.Sow);

  /**
   * Span - is the head of span ranges like `1;;3`.
   *
   * @see <a
   *     href="https://raw.githubusercontent.com/axkr/symja_android_library/master/symja_android_library/doc/functions/Span.md">Span
   *     documentation</a>
   */
  public static final IBuiltInSymbol Span = F.initFinalSymbol("Span", ID.Span);

  /**
   * SparseArray(nested-list) - create a sparse array from a `nested-list` structure.
   *
   * @see <a
   *     href="https://raw.githubusercontent.com/axkr/symja_android_library/master/symja_android_library/doc/functions/SparseArray.md">SparseArray
   *     documentation</a>
   */
  public static final IBuiltInSymbol SparseArray = F.initFinalSymbol("SparseArray", ID.SparseArray);

  public static final IBuiltInSymbol Specularity = F.initFinalSymbol("Specularity", ID.Specularity);

  public static final IBuiltInSymbol Sphere = F.initFinalSymbol("Sphere", ID.Sphere);

  /**
   * SphericalBesselJ(n, z) - spherical Bessel function `J(n, x)`.
   *
   * @see <a
   *     href="https://raw.githubusercontent.com/axkr/symja_android_library/master/symja_android_library/doc/functions/SphericalBesselJ.md">SphericalBesselJ
   *     documentation</a>
   */
  public static final IBuiltInSymbol SphericalBesselJ =
      F.initFinalSymbol("SphericalBesselJ", ID.SphericalBesselJ);

  /**
   * SphericalBesselY(n, z) - spherical Bessel function `Y(n, x)`.
   *
   * @see <a
   *     href="https://raw.githubusercontent.com/axkr/symja_android_library/master/symja_android_library/doc/functions/SphericalBesselY.md">SphericalBesselY
   *     documentation</a>
   */
  public static final IBuiltInSymbol SphericalBesselY =
      F.initFinalSymbol("SphericalBesselY", ID.SphericalBesselY);

  public static final IBuiltInSymbol SphericalHankelH1 =
      F.initFinalSymbol("SphericalHankelH1", ID.SphericalHankelH1);

  public static final IBuiltInSymbol SphericalHankelH2 =
      F.initFinalSymbol("SphericalHankelH2", ID.SphericalHankelH2);

  public static final IBuiltInSymbol SphericalHarmonicY =
      F.initFinalSymbol("SphericalHarmonicY", ID.SphericalHarmonicY);

  /**
   * Split(list) - splits `list` into collections of consecutive identical elements.
   *
   * @see <a
   *     href="https://raw.githubusercontent.com/axkr/symja_android_library/master/symja_android_library/doc/functions/Split.md">Split
   *     documentation</a>
   */
  public static final IBuiltInSymbol Split = F.initFinalSymbol("Split", ID.Split);

  /**
   * SplitBy(list, f) - splits `list` into collections of consecutive elements that give the same
   * result when `f` is applied.
   *
   * @see <a
   *     href="https://raw.githubusercontent.com/axkr/symja_android_library/master/symja_android_library/doc/functions/SplitBy.md">SplitBy
   *     documentation</a>
   */
  public static final IBuiltInSymbol SplitBy = F.initFinalSymbol("SplitBy", ID.SplitBy);

  /**
   * Sqrt(expr) - returns the square root of `expr`.
   *
   * @see <a
   *     href="https://raw.githubusercontent.com/axkr/symja_android_library/master/symja_android_library/doc/functions/Sqrt.md">Sqrt
   *     documentation</a>
   */
  public static final IBuiltInSymbol Sqrt = F.initFinalSymbol("Sqrt", ID.Sqrt);

  /**
   * SquareFreeQ(n) - returns `True` if `n` is a square free integer number or a square free
   * univariate polynomial.
   *
   * @see <a
   *     href="https://raw.githubusercontent.com/axkr/symja_android_library/master/symja_android_library/doc/functions/SquareFreeQ.md">SquareFreeQ
   *     documentation</a>
   */
  public static final IBuiltInSymbol SquareFreeQ = F.initFinalSymbol("SquareFreeQ", ID.SquareFreeQ);

  /**
   * SquareMatrixQ(m) - returns `True` if `m` is a square matrix.
   *
   * @see <a
   *     href="https://raw.githubusercontent.com/axkr/symja_android_library/master/symja_android_library/doc/functions/SquareMatrixQ.md">SquareMatrixQ
   *     documentation</a>
   */
  public static final IBuiltInSymbol SquareMatrixQ =
      F.initFinalSymbol("SquareMatrixQ", ID.SquareMatrixQ);

  /**
   * SquaredEuclideanDistance(u, v) - returns squared the euclidean distance between `u$` and `v`.
   *
   * @see <a
   *     href="https://raw.githubusercontent.com/axkr/symja_android_library/master/symja_android_library/doc/functions/SquaredEuclideanDistance.md">SquaredEuclideanDistance
   *     documentation</a>
   */
  public static final IBuiltInSymbol SquaredEuclideanDistance =
      F.initFinalSymbol("SquaredEuclideanDistance", ID.SquaredEuclideanDistance);

  /**
   * Stack( ) - return a list of the heads of the current stack wrapped by `HoldForm`.
   *
   * @see <a
   *     href="https://raw.githubusercontent.com/axkr/symja_android_library/master/symja_android_library/doc/functions/Stack.md">Stack
   *     documentation</a>
   */
  public static final IBuiltInSymbol Stack = F.initFinalSymbol("Stack", ID.Stack);

  /**
   * Stack(expr) - begine a new stack and evaluate `èxpr`. Use `Stack(_)` as a subexpression in
   * `expr` to return the stack elements.
   *
   * @see <a
   *     href="https://raw.githubusercontent.com/axkr/symja_android_library/master/symja_android_library/doc/functions/StackBegin.md">StackBegin
   *     documentation</a>
   */
  public static final IBuiltInSymbol StackBegin = F.initFinalSymbol("StackBegin", ID.StackBegin);

  /**
   * StandardDeviation(list) - computes the standard deviation of `list`. `list` may consist of
   * numerical values or symbols. Numerical values may be real or complex.
   *
   * @see <a
   *     href="https://raw.githubusercontent.com/axkr/symja_android_library/master/symja_android_library/doc/functions/StandardDeviation.md">StandardDeviation
   *     documentation</a>
   */
  public static final IBuiltInSymbol StandardDeviation =
      F.initFinalSymbol("StandardDeviation", ID.StandardDeviation);

  public static final IBuiltInSymbol StandardForm =
      F.initFinalSymbol("StandardForm", ID.StandardForm);

  public static final IBuiltInSymbol Standardize = F.initFinalSymbol("Standardize", ID.Standardize);

  /**
   * StarGraph(order) - create a new star graph with `order` number of total vertices including the
   * center vertex.
   *
   * @see <a
   *     href="https://raw.githubusercontent.com/axkr/symja_android_library/master/symja_android_library/doc/functions/StarGraph.md">StarGraph
   *     documentation</a>
   */
  public static final IBuiltInSymbol StarGraph = F.initFinalSymbol("StarGraph", ID.StarGraph);

  /**
   * StartOfLine - begine a new stack and evaluate `èxpr`. Use `Stack(_)` as a subexpression in
   * `expr` to return the stack elements.
   *
   * @see <a
   *     href="https://raw.githubusercontent.com/axkr/symja_android_library/master/symja_android_library/doc/functions/StartOfLine.md">StartOfLine
   *     documentation</a>
   */
  public static final IBuiltInSymbol StartOfLine = F.initFinalSymbol("StartOfLine", ID.StartOfLine);

  /**
   * StartOfString - represents the start of a string.
   *
   * @see <a
   *     href="https://raw.githubusercontent.com/axkr/symja_android_library/master/symja_android_library/doc/functions/StartOfString.md">StartOfString
   *     documentation</a>
   */
  public static final IBuiltInSymbol StartOfString =
      F.initFinalSymbol("StartOfString", ID.StartOfString);

  public static final IBuiltInSymbol StaticsVisible =
      F.initFinalSymbol("StaticsVisible", ID.StaticsVisible);

  /**
   * StieltjesGamma(a) - returns Stieltjes constant.
   *
   * @see <a
   *     href="https://raw.githubusercontent.com/axkr/symja_android_library/master/symja_android_library/doc/functions/StieltjesGamma.md">StieltjesGamma
   *     documentation</a>
   */
  public static final IBuiltInSymbol StieltjesGamma =
      F.initFinalSymbol("StieltjesGamma", ID.StieltjesGamma);

  /**
   * StirlingS1(n, k) - returns the Stirling numbers of the first kind.
   *
   * @see <a
   *     href="https://raw.githubusercontent.com/axkr/symja_android_library/master/symja_android_library/doc/functions/StirlingS1.md">StirlingS1
   *     documentation</a>
   */
  public static final IBuiltInSymbol StirlingS1 = F.initFinalSymbol("StirlingS1", ID.StirlingS1);

  /**
   * StirlingS2(n, k) - returns the Stirling numbers of the second kind. `StirlingS2(n,k)` is the
   * number of ways of partitioning an `n`-element set into `k` non-empty subsets.
   *
   * @see <a
   *     href="https://raw.githubusercontent.com/axkr/symja_android_library/master/symja_android_library/doc/functions/StirlingS2.md">StirlingS2
   *     documentation</a>
   */
  public static final IBuiltInSymbol StirlingS2 = F.initFinalSymbol("StirlingS2", ID.StirlingS2);

  public static final IBuiltInSymbol Strict = F.initFinalSymbol("Strict", ID.Strict);

  /**
   * String - is the head of strings..
   *
   * @see <a
   *     href="https://raw.githubusercontent.com/axkr/symja_android_library/master/symja_android_library/doc/functions/String.md">String
   *     documentation</a>
   */
  public static final IBuiltInSymbol String = F.initFinalSymbol("String", ID.String);

  /**
   * StringCases(string, pattern) - gives all occurences of `pattern` in `string`.
   *
   * @see <a
   *     href="https://raw.githubusercontent.com/axkr/symja_android_library/master/symja_android_library/doc/functions/StringCases.md">StringCases
   *     documentation</a>
   */
  public static final IBuiltInSymbol StringCases = F.initFinalSymbol("StringCases", ID.StringCases);

  /**
   * StringContainsQ(str1, str2) - return a list of matches for `"p1", "p2",...` list of strings in
   * the string `str`.
   *
   * @see <a
   *     href="https://raw.githubusercontent.com/axkr/symja_android_library/master/symja_android_library/doc/functions/StringContainsQ.md">StringContainsQ
   *     documentation</a>
   */
  public static final IBuiltInSymbol StringContainsQ =
      F.initFinalSymbol("StringContainsQ", ID.StringContainsQ);

  /**
   * StringCount(string, pattern) - counts all occurences of `pattern` in `string`.
   *
   * @see <a
   *     href="https://raw.githubusercontent.com/axkr/symja_android_library/master/symja_android_library/doc/functions/StringCount.md">StringCount
   *     documentation</a>
   */
  public static final IBuiltInSymbol StringCount = F.initFinalSymbol("StringCount", ID.StringCount);

  public static final IBuiltInSymbol StringDrop = F.initFinalSymbol("StringDrop", ID.StringDrop);

  /**
   * StringExpression(s_1, s_2, ...) - represents a sequence of strings and symbolic string objects
   * `s_i`.
   *
   * @see <a
   *     href="https://raw.githubusercontent.com/axkr/symja_android_library/master/symja_android_library/doc/functions/StringExpression.md">StringExpression
   *     documentation</a>
   */
  public static final IBuiltInSymbol StringExpression =
      F.initFinalSymbol("StringExpression", ID.StringExpression);

  public static final IBuiltInSymbol StringFormat =
      F.initFinalSymbol("StringFormat", ID.StringFormat);

  /**
   * StringFreeQ("string", patt) - returns `True` if no substring in `string` matches the string
   * expression `patt`, and returns `False` otherwise.
   *
   * @see <a
   *     href="https://raw.githubusercontent.com/axkr/symja_android_library/master/symja_android_library/doc/functions/StringFreeQ.md">StringFreeQ
   *     documentation</a>
   */
  public static final IBuiltInSymbol StringFreeQ = F.initFinalSymbol("StringFreeQ", ID.StringFreeQ);

  /**
   * StringInsert(string, new-string, position) - returns a string with `new-string` inserted
   * starting at `position` in `string`.
   *
   * @see <a
   *     href="https://raw.githubusercontent.com/axkr/symja_android_library/master/symja_android_library/doc/functions/StringInsert.md">StringInsert
   *     documentation</a>
   */
  public static final IBuiltInSymbol StringInsert =
      F.initFinalSymbol("StringInsert", ID.StringInsert);

  /**
   * StringJoin(str1, str2, ... strN) - returns the concatenation of the strings `str1, str2, ...
   * strN`.
   *
   * @see <a
   *     href="https://raw.githubusercontent.com/axkr/symja_android_library/master/symja_android_library/doc/functions/StringJoin.md">StringJoin
   *     documentation</a>
   */
  public static final IBuiltInSymbol StringJoin = F.initFinalSymbol("StringJoin", ID.StringJoin);

  /**
   * StringLength(string) - gives the length of `string`.
   *
   * @see <a
   *     href="https://raw.githubusercontent.com/axkr/symja_android_library/master/symja_android_library/doc/functions/StringLength.md">StringLength
   *     documentation</a>
   */
  public static final IBuiltInSymbol StringLength =
      F.initFinalSymbol("StringLength", ID.StringLength);

  /**
   * StringMatchQ(string, regex-pattern) - check if the regular expression `regex-pattern` matches
   * the `string`.
   *
   * @see <a
   *     href="https://raw.githubusercontent.com/axkr/symja_android_library/master/symja_android_library/doc/functions/StringMatchQ.md">StringMatchQ
   *     documentation</a>
   */
  public static final IBuiltInSymbol StringMatchQ =
      F.initFinalSymbol("StringMatchQ", ID.StringMatchQ);

  /**
   * StringPart(str, pos) - return the character at position `pos` from the `str` string expression.
   *
   * @see <a
   *     href="https://raw.githubusercontent.com/axkr/symja_android_library/master/symja_android_library/doc/functions/StringPart.md">StringPart
   *     documentation</a>
   */
  public static final IBuiltInSymbol StringPart = F.initFinalSymbol("StringPart", ID.StringPart);

  /**
   * StringPosition("string", patt) - gives a list of starting and ending positions where `patt`
   * matches `"string"`.
   *
   * @see <a
   *     href="https://raw.githubusercontent.com/axkr/symja_android_library/master/symja_android_library/doc/functions/StringPosition.md">StringPosition
   *     documentation</a>
   */
  public static final IBuiltInSymbol StringPosition =
      F.initFinalSymbol("StringPosition", ID.StringPosition);

  /**
   * StringQ(x) - is `True` if `x` is a string object, or `False` otherwise.
   *
   * @see <a
   *     href="https://raw.githubusercontent.com/axkr/symja_android_library/master/symja_android_library/doc/functions/StringQ.md">StringQ
   *     documentation</a>
   */
  public static final IBuiltInSymbol StringQ = F.initFinalSymbol("StringQ", ID.StringQ);

  /**
   * StringReplace(string, fromStr -> toStr) - replaces each occurrence of `fromStr` with `toStr` in
   * `string`.
   *
   * @see <a
   *     href="https://raw.githubusercontent.com/axkr/symja_android_library/master/symja_android_library/doc/functions/StringReplace.md">StringReplace
   *     documentation</a>
   */
  public static final IBuiltInSymbol StringReplace =
      F.initFinalSymbol("StringReplace", ID.StringReplace);

  /**
   * StringReplace(string) - reverse the `string`.
   *
   * @see <a
   *     href="https://raw.githubusercontent.com/axkr/symja_android_library/master/symja_android_library/doc/functions/StringReverse.md">StringReverse
   *     documentation</a>
   */
  public static final IBuiltInSymbol StringReverse =
      F.initFinalSymbol("StringReverse", ID.StringReverse);

  /**
   * StringRiffle({s1, s2, s3, ...}) - returns a new string by concatenating all the `si`, with
   * spaces inserted between them.
   *
   * @see <a
   *     href="https://raw.githubusercontent.com/axkr/symja_android_library/master/symja_android_library/doc/functions/StringRiffle.md">StringRiffle
   *     documentation</a>
   */
  public static final IBuiltInSymbol StringRiffle =
      F.initFinalSymbol("StringRiffle", ID.StringRiffle);

  /**
   * StringSplit(str) - split the string `str` by whitespaces into a list of strings.
   *
   * @see <a
   *     href="https://raw.githubusercontent.com/axkr/symja_android_library/master/symja_android_library/doc/functions/StringSplit.md">StringSplit
   *     documentation</a>
   */
  public static final IBuiltInSymbol StringSplit = F.initFinalSymbol("StringSplit", ID.StringSplit);

  /**
   * StringTake("string", n) - gives the first `n` characters in `string`.
   *
   * @see <a
   *     href="https://raw.githubusercontent.com/axkr/symja_android_library/master/symja_android_library/doc/functions/StringTake.md">StringTake
   *     documentation</a>
   */
  public static final IBuiltInSymbol StringTake = F.initFinalSymbol("StringTake", ID.StringTake);

  /**
   * StringTemplate(string) - gives a `StringTemplate` expression with name `string`.
   *
   * @see <a
   *     href="https://raw.githubusercontent.com/axkr/symja_android_library/master/symja_android_library/doc/functions/StringTemplate.md">StringTemplate
   *     documentation</a>
   */
  public static final IBuiltInSymbol StringTemplate =
      F.initFinalSymbol("StringTemplate", ID.StringTemplate);

  /**
   * StringToByteArray(string) - encodes the `string` into a sequence of bytes using the default
   * character set `UTF-8`, storing the result into into a `ByteArray`.
   *
   * @see <a
   *     href="https://raw.githubusercontent.com/axkr/symja_android_library/master/symja_android_library/doc/functions/StringToByteArray.md">StringToByteArray
   *     documentation</a>
   */
  public static final IBuiltInSymbol StringToByteArray =
      F.initFinalSymbol("StringToByteArray", ID.StringToByteArray);

  /**
   * StringToStream("string") - converts a `string` to an open input stream.
   *
   * @see <a
   *     href="https://raw.githubusercontent.com/axkr/symja_android_library/master/symja_android_library/doc/functions/StringToStream.md">StringToStream
   *     documentation</a>
   */
  public static final IBuiltInSymbol StringToStream =
      F.initFinalSymbol("StringToStream", ID.StringToStream);

  /**
   * StringTrim(s) - returns a version of `s `with whitespace removed from start and end.
   *
   * @see <a
   *     href="https://raw.githubusercontent.com/axkr/symja_android_library/master/symja_android_library/doc/functions/StringTrim.md">StringTrim
   *     documentation</a>
   */
  public static final IBuiltInSymbol StringTrim = F.initFinalSymbol("StringTrim", ID.StringTrim);

  public static final IBuiltInSymbol Structure = F.initFinalSymbol("Structure", ID.Structure);

  /**
   * StruveH(n, z) - returns the Struve function `H_n(z)`.
   *
   * @see <a
   *     href="https://raw.githubusercontent.com/axkr/symja_android_library/master/symja_android_library/doc/functions/StruveH.md">StruveH
   *     documentation</a>
   */
  public static final IBuiltInSymbol StruveH = F.initFinalSymbol("StruveH", ID.StruveH);

  /**
   * StruveL(n, z) - returns the modified Struve function `L_n(z)`.
   *
   * @see <a
   *     href="https://raw.githubusercontent.com/axkr/symja_android_library/master/symja_android_library/doc/functions/StruveL.md">StruveL
   *     documentation</a>
   */
  public static final IBuiltInSymbol StruveL = F.initFinalSymbol("StruveL", ID.StruveL);

  /**
   * StudentTDistribution(v) - returns a Student's t-distribution.
   *
   * @see <a
   *     href="https://raw.githubusercontent.com/axkr/symja_android_library/master/symja_android_library/doc/functions/StudentTDistribution.md">StudentTDistribution
   *     documentation</a>
   */
  public static final IBuiltInSymbol StudentTDistribution =
      F.initFinalSymbol("StudentTDistribution", ID.StudentTDistribution);

  public static final IBuiltInSymbol Style = F.initFinalSymbol("Style", ID.Style);

  public static final IBuiltInSymbol StyleForm = F.initFinalSymbol("StyleForm", ID.StyleForm);

  /**
   * Subdivide(n) - returns a list with `n+1` entries obtained by subdividing the range `0` to `1`.
   *
   * @see <a
   *     href="https://raw.githubusercontent.com/axkr/symja_android_library/master/symja_android_library/doc/functions/Subdivide.md">Subdivide
   *     documentation</a>
   */
  public static final IBuiltInSymbol Subdivide = F.initFinalSymbol("Subdivide", ID.Subdivide);

  /**
   * Subfactorial(n) - returns the subfactorial number of the integer `n`
   *
   * @see <a
   *     href="https://raw.githubusercontent.com/axkr/symja_android_library/master/symja_android_library/doc/functions/Subfactorial.md">Subfactorial
   *     documentation</a>
   */
  public static final IBuiltInSymbol Subfactorial =
      F.initFinalSymbol("Subfactorial", ID.Subfactorial);

  public static final IBuiltInSymbol Subscript = F.initFinalSymbol("Subscript", ID.Subscript);

  /**
   * SubsetQ(set1, set2) - returns `True` if `set2` is a subset of `set1`.
   *
   * @see <a
   *     href="https://raw.githubusercontent.com/axkr/symja_android_library/master/symja_android_library/doc/functions/SubsetQ.md">SubsetQ
   *     documentation</a>
   */
  public static final IBuiltInSymbol SubsetQ = F.initFinalSymbol("SubsetQ", ID.SubsetQ);

  /**
   * Subsets(list) - finds a list of all possible subsets of `list`.
   *
   * @see <a
   *     href="https://raw.githubusercontent.com/axkr/symja_android_library/master/symja_android_library/doc/functions/Subsets.md">Subsets
   *     documentation</a>
   */
  public static final IBuiltInSymbol Subsets = F.initFinalSymbol("Subsets", ID.Subsets);

  public static final IBuiltInSymbol Subsuperscript =
      F.initFinalSymbol("Subsuperscript", ID.Subsuperscript);

  /**
   * Subtract(a, b) - represents the subtraction of `b` from `a`.
   *
   * @see <a
   *     href="https://raw.githubusercontent.com/axkr/symja_android_library/master/symja_android_library/doc/functions/Subtract.md">Subtract
   *     documentation</a>
   */
  public static final IBuiltInSymbol Subtract = F.initFinalSymbol("Subtract", ID.Subtract);

  /**
   * SubtractFrom(x, dx) - is equivalent to `x = x - dx`.
   *
   * @see <a
   *     href="https://raw.githubusercontent.com/axkr/symja_android_library/master/symja_android_library/doc/functions/SubtractFrom.md">SubtractFrom
   *     documentation</a>
   */
  public static final IBuiltInSymbol SubtractFrom =
      F.initFinalSymbol("SubtractFrom", ID.SubtractFrom);

  /**
   * Sum(expr, {i, imin, imax}) - evaluates the discrete sum of `expr` with `i` ranging from `imin`
   * to `imax`.
   *
   * @see <a
   *     href="https://raw.githubusercontent.com/axkr/symja_android_library/master/symja_android_library/doc/functions/Sum.md">Sum
   *     documentation</a>
   */
  public static final IBuiltInSymbol Sum = F.initFinalSymbol("Sum", ID.Sum);

  public static final IBuiltInSymbol Summary = F.initFinalSymbol("Summary", ID.Summary);

  public static final IBuiltInSymbol Superscript = F.initFinalSymbol("Superscript", ID.Superscript);

  /**
   * Surd(expr, n) - returns the `n`-th root of `expr`. If the result is defined, it's a real value.
   *
   * @see <a
   *     href="https://raw.githubusercontent.com/axkr/symja_android_library/master/symja_android_library/doc/functions/Surd.md">Surd
   *     documentation</a>
   */
  public static final IBuiltInSymbol Surd = F.initFinalSymbol("Surd", ID.Surd);

  public static final IBuiltInSymbol SurfaceArea = F.initFinalSymbol("SurfaceArea", ID.SurfaceArea);

  public static final IBuiltInSymbol SurfaceGraphics =
      F.initFinalSymbol("SurfaceGraphics", ID.SurfaceGraphics);

  /**
   * SurvivalFunction(dist, x) - returns the survival function for the distribution `dist` evaluated
   * at `x`.
   *
   * @see <a
   *     href="https://raw.githubusercontent.com/axkr/symja_android_library/master/symja_android_library/doc/functions/SurvivalFunction.md">SurvivalFunction
   *     documentation</a>
   */
  public static final IBuiltInSymbol SurvivalFunction =
      F.initFinalSymbol("SurvivalFunction", ID.SurvivalFunction);

  /**
   * Switch(expr, pattern1, value1, pattern2, value2, ...) - yields the first `value` for which
   * `expr` matches the corresponding pattern.
   *
   * @see <a
   *     href="https://raw.githubusercontent.com/axkr/symja_android_library/master/symja_android_library/doc/functions/Switch.md">Switch
   *     documentation</a>
   */
  public static final IBuiltInSymbol Switch = F.initFinalSymbol("Switch", ID.Switch);

  /**
   * Symbol - is the head of symbols.
   *
   * @see <a
   *     href="https://raw.githubusercontent.com/axkr/symja_android_library/master/symja_android_library/doc/functions/Symbol.md">Symbol
   *     documentation</a>
   */
  public static final IBuiltInSymbol Symbol = F.initFinalSymbol("Symbol", ID.Symbol);

  /**
   * SymbolName(s) - returns the name of the symbol `s` (without any leading context name).
   *
   * @see <a
   *     href="https://raw.githubusercontent.com/axkr/symja_android_library/master/symja_android_library/doc/functions/SymbolName.md">SymbolName
   *     documentation</a>
   */
  public static final IBuiltInSymbol SymbolName = F.initFinalSymbol("SymbolName", ID.SymbolName);

  /**
   * SymbolQ(x) - is `True` if `x` is a symbol, or `False` otherwise.
   *
   * @see <a
   *     href="https://raw.githubusercontent.com/axkr/symja_android_library/master/symja_android_library/doc/functions/SymbolQ.md">SymbolQ
   *     documentation</a>
   */
  public static final IBuiltInSymbol SymbolQ = F.initFinalSymbol("SymbolQ", ID.SymbolQ);

  public static final IBuiltInSymbol Symmetric = F.initFinalSymbol("Symmetric", ID.Symmetric);

  /**
   * SymmetricMatrixQ(m) - returns `True` if `m` is a symmetric matrix.
   *
   * @see <a
   *     href="https://raw.githubusercontent.com/axkr/symja_android_library/master/symja_android_library/doc/functions/SymmetricMatrixQ.md">SymmetricMatrixQ
   *     documentation</a>
   */
  public static final IBuiltInSymbol SymmetricMatrixQ =
      F.initFinalSymbol("SymmetricMatrixQ", ID.SymmetricMatrixQ);

  public static final IBuiltInSymbol SyntaxLength =
      F.initFinalSymbol("SyntaxLength", ID.SyntaxLength);

  /**
   * SyntaxQ(str) - is `True` if the given `str` is a string which has the correct syntax.
   *
   * @see <a
   *     href="https://raw.githubusercontent.com/axkr/symja_android_library/master/symja_android_library/doc/functions/SyntaxQ.md">SyntaxQ
   *     documentation</a>
   */
  public static final IBuiltInSymbol SyntaxQ = F.initFinalSymbol("SyntaxQ", ID.SyntaxQ);

  /**
   * SystemDialogInput("FileOpen") - if the file system is enabled, open a file chooser dialog box.
   *
   * @see <a
   *     href="https://raw.githubusercontent.com/axkr/symja_android_library/master/symja_android_library/doc/functions/SystemDialogInput.md">SystemDialogInput
   *     documentation</a>
   */
  public static final IBuiltInSymbol SystemDialogInput =
      F.initFinalSymbol("SystemDialogInput", ID.SystemDialogInput);

  public static final IBuiltInSymbol SystemOptions =
      F.initFinalSymbol("SystemOptions", ID.SystemOptions);

  /**
   * Table(expr, {i, n}) - evaluates `expr` with `i` ranging from `1` to `n`, returning a list of
   * the results.
   *
   * @see <a
   *     href="https://raw.githubusercontent.com/axkr/symja_android_library/master/symja_android_library/doc/functions/Table.md">Table
   *     documentation</a>
   */
  public static final IBuiltInSymbol Table = F.initFinalSymbol("Table", ID.Table);

  public static final IBuiltInSymbol TableForm = F.initFinalSymbol("TableForm", ID.TableForm);

  public static final IBuiltInSymbol TableHeadings =
      F.initFinalSymbol("TableHeadings", ID.TableHeadings);

  /**
   * TagSet(f, expr, value) - assigns the evaluated `value` to `expr` and associates the
   * corresponding rule with the symbol `f`.
   *
   * @see <a
   *     href="https://raw.githubusercontent.com/axkr/symja_android_library/master/symja_android_library/doc/functions/TagSet.md">TagSet
   *     documentation</a>
   */
  public static final IBuiltInSymbol TagSet = F.initFinalSymbol("TagSet", ID.TagSet);

  /**
   * TagSetDelayed(f, expr, value) - assigns `value` to `expr`, without evaluating `value` and
   * associates the corresponding rule with the symbol `f`.
   *
   * @see <a
   *     href="https://raw.githubusercontent.com/axkr/symja_android_library/master/symja_android_library/doc/functions/TagSetDelayed.md">TagSetDelayed
   *     documentation</a>
   */
  public static final IBuiltInSymbol TagSetDelayed =
      F.initFinalSymbol("TagSetDelayed", ID.TagSetDelayed);

  /**
   * Take(expr, n) - returns `expr` with all but the first `n` leaves removed.
   *
   * @see <a
   *     href="https://raw.githubusercontent.com/axkr/symja_android_library/master/symja_android_library/doc/functions/Take.md">Take
   *     documentation</a>
   */
  public static final IBuiltInSymbol Take = F.initFinalSymbol("Take", ID.Take);

  public static final IBuiltInSymbol TakeLargest = F.initFinalSymbol("TakeLargest", ID.TakeLargest);

  public static final IBuiltInSymbol TakeLargestBy =
      F.initFinalSymbol("TakeLargestBy", ID.TakeLargestBy);

  /**
   * Tally(list) - return the elements and their number of occurrences in `list` in a new result
   * list. The `binary-predicate` tests if two elements are equivalent. `SameQ` is used as the
   * default `binary-predicate`.
   *
   * @see <a
   *     href="https://raw.githubusercontent.com/axkr/symja_android_library/master/symja_android_library/doc/functions/Tally.md">Tally
   *     documentation</a>
   */
  public static final IBuiltInSymbol Tally = F.initFinalSymbol("Tally", ID.Tally);

  /**
   * Tan(expr) - returns the tangent of `expr` (measured in radians).
   *
   * @see <a
   *     href="https://raw.githubusercontent.com/axkr/symja_android_library/master/symja_android_library/doc/functions/Tan.md">Tan
   *     documentation</a>
   */
  public static final IBuiltInSymbol Tan = F.initFinalSymbol("Tan", ID.Tan);

  /**
   * Tanh(z) - returns the hyperbolic tangent of `z`.
   *
   * @see <a
   *     href="https://raw.githubusercontent.com/axkr/symja_android_library/master/symja_android_library/doc/functions/Tanh.md">Tanh
   *     documentation</a>
   */
  public static final IBuiltInSymbol Tanh = F.initFinalSymbol("Tanh", ID.Tanh);

  /**
   * TautologyQ(boolean-expr, list-of-variables) - test whether the `boolean-expr` is satisfiable by
   * all combinations of boolean `False` and `True` values for the `list-of-variables`.
   *
   * @see <a
   *     href="https://raw.githubusercontent.com/axkr/symja_android_library/master/symja_android_library/doc/functions/TautologyQ.md">TautologyQ
   *     documentation</a>
   */
  public static final IBuiltInSymbol TautologyQ = F.initFinalSymbol("TautologyQ", ID.TautologyQ);

  public static final IBuiltInSymbol Taylor = F.initFinalSymbol("Taylor", ID.Taylor);

  /**
   * TeXForm(expr) - returns the TeX form of the evaluated `expr`.
   *
   * @see <a
   *     href="https://raw.githubusercontent.com/axkr/symja_android_library/master/symja_android_library/doc/functions/TeXForm.md">TeXForm
   *     documentation</a>
   */
  public static final IBuiltInSymbol TeXForm = F.initFinalSymbol("TeXForm", ID.TeXForm);

  /**
   * TemplateApply(string, values) - renders a `StringTemplate` expression by replacing
   * `TemplateSlot`s with mapped values.
   *
   * @see <a
   *     href="https://raw.githubusercontent.com/axkr/symja_android_library/master/symja_android_library/doc/functions/TemplateApply.md">TemplateApply
   *     documentation</a>
   */
  public static final IBuiltInSymbol TemplateApply =
      F.initFinalSymbol("TemplateApply", ID.TemplateApply);

  public static final IBuiltInSymbol TemplateExpression =
      F.initFinalSymbol("TemplateExpression", ID.TemplateExpression);

  /**
   * TemplateIf(condition-expression, true-expression, false-expression) - in `TemplateApply`
   * evaluation insert `true-expression` if `condition-expression` evaluates to `true`, otherwise
   * insert `false-expression`.
   *
   * @see <a
   *     href="https://raw.githubusercontent.com/axkr/symja_android_library/master/symja_android_library/doc/functions/TemplateIf.md">TemplateIf
   *     documentation</a>
   */
  public static final IBuiltInSymbol TemplateIf = F.initFinalSymbol("TemplateIf", ID.TemplateIf);

  /**
   * TemplateSlot(string) - gives a `TemplateSlot` expression with name `string`.
   *
   * @see <a
   *     href="https://raw.githubusercontent.com/axkr/symja_android_library/master/symja_android_library/doc/functions/TemplateSlot.md">TemplateSlot
   *     documentation</a>
   */
  public static final IBuiltInSymbol TemplateSlot =
      F.initFinalSymbol("TemplateSlot", ID.TemplateSlot);

  public static final IBuiltInSymbol TensorDimensions =
      F.initFinalSymbol("TensorDimensions", ID.TensorDimensions);

  /**
   * TensorProduct(t1, t2, ...) - product of the tensors `t1, t2, ...`.
   *
   * @see <a
   *     href="https://raw.githubusercontent.com/axkr/symja_android_library/master/symja_android_library/doc/functions/TensorProduct.md">TensorProduct
   *     documentation</a>
   */
  public static final IBuiltInSymbol TensorProduct =
      F.initFinalSymbol("TensorProduct", ID.TensorProduct);

  public static final IBuiltInSymbol TensorRank = F.initFinalSymbol("TensorRank", ID.TensorRank);

  public static final IBuiltInSymbol TensorSymmetry =
      F.initFinalSymbol("TensorSymmetry", ID.TensorSymmetry);

  public static final IBuiltInSymbol TestID = F.initFinalSymbol("TestID", ID.TestID);

  /**
   * TestReport("file-name-string") - load the unit tests from a `file-name-string` and print a
   * summary of the `VerificationTest` included in the file.
   *
   * @see <a
   *     href="https://raw.githubusercontent.com/axkr/symja_android_library/master/symja_android_library/doc/functions/TestReport.md">TestReport
   *     documentation</a>
   */
  public static final IBuiltInSymbol TestReport = F.initFinalSymbol("TestReport", ID.TestReport);

  public static final IBuiltInSymbol TestReportObject =
      F.initFinalSymbol("TestReportObject", ID.TestReportObject);

  /**
   * TestResultObject( ... ) - is an association wrapped in a `TestResultObject`returned from
   * `VerificationTest` which stores the results from executing a single unit test.
   *
   * @see <a
   *     href="https://raw.githubusercontent.com/axkr/symja_android_library/master/symja_android_library/doc/functions/TestResultObject.md">TestResultObject
   *     documentation</a>
   */
  public static final IBuiltInSymbol TestResultObject =
      F.initFinalSymbol("TestResultObject", ID.TestResultObject);

  public static final IBuiltInSymbol Tetrahedron = F.initFinalSymbol("Tetrahedron", ID.Tetrahedron);

  public static final IBuiltInSymbol Text = F.initFinalSymbol("Text", ID.Text);

  public static final IBuiltInSymbol TextCell = F.initFinalSymbol("TextCell", ID.TextCell);

  public static final IBuiltInSymbol TextString = F.initFinalSymbol("TextString", ID.TextString);

  public static final IBuiltInSymbol Thickness = F.initFinalSymbol("Thickness", ID.Thickness);

  /**
   * Thread(f(args) - threads `f` over any lists that appear in `args`.
   *
   * @see <a
   *     href="https://raw.githubusercontent.com/axkr/symja_android_library/master/symja_android_library/doc/functions/Thread.md">Thread
   *     documentation</a>
   */
  public static final IBuiltInSymbol Thread = F.initFinalSymbol("Thread", ID.Thread);

  /**
   * Through(p(f)[x]) - gives `p(f(x))`.
   *
   * @see <a
   *     href="https://raw.githubusercontent.com/axkr/symja_android_library/master/symja_android_library/doc/functions/Through.md">Through
   *     documentation</a>
   */
  public static final IBuiltInSymbol Through = F.initFinalSymbol("Through", ID.Through);

  public static final IBuiltInSymbol Throw = F.initFinalSymbol("Throw", ID.Throw);

  /**
   * TimeConstrained(expression, seconds) - stop evaluation of `expression` if time measurement of
   * the evaluation exceeds `seconds` and return `$Aborted`.
   *
   * @see <a
   *     href="https://raw.githubusercontent.com/axkr/symja_android_library/master/symja_android_library/doc/functions/TimeConstrained.md">TimeConstrained
   *     documentation</a>
   */
  public static final IBuiltInSymbol TimeConstrained =
      F.initFinalSymbol("TimeConstrained", ID.TimeConstrained);

  public static final IBuiltInSymbol TimeObject = F.initFinalSymbol("TimeObject", ID.TimeObject);

  public static final IBuiltInSymbol TimeRemaining =
      F.initFinalSymbol("TimeRemaining", ID.TimeRemaining);

  /**
   * TimeValue(p, i, n) - returns a time value calculation.
   *
   * @see <a
   *     href="https://raw.githubusercontent.com/axkr/symja_android_library/master/symja_android_library/doc/functions/TimeValue.md">TimeValue
   *     documentation</a>
   */
  public static final IBuiltInSymbol TimeValue = F.initFinalSymbol("TimeValue", ID.TimeValue);

  /**
   * Times(a, b, ...) - represents the product of the terms `a, b, ...`.
   *
   * @see <a
   *     href="https://raw.githubusercontent.com/axkr/symja_android_library/master/symja_android_library/doc/functions/Times.md">Times
   *     documentation</a>
   */
  public static final IBuiltInSymbol Times = F.initFinalSymbol("Times", ID.Times);

  /**
   * TimesBy(x, dx) - is equivalent to `x = x * dx`.
   *
   * @see <a
   *     href="https://raw.githubusercontent.com/axkr/symja_android_library/master/symja_android_library/doc/functions/TimesBy.md">TimesBy
   *     documentation</a>
   */
  public static final IBuiltInSymbol TimesBy = F.initFinalSymbol("TimesBy", ID.TimesBy);

  /**
   * Timing(x) - returns a list with the first entry containing the evaluation CPU time of `x` and
   * the second entry is the evaluation result of `x`.
   *
   * @see <a
   *     href="https://raw.githubusercontent.com/axkr/symja_android_library/master/symja_android_library/doc/functions/Timing.md">Timing
   *     documentation</a>
   */
  public static final IBuiltInSymbol Timing = F.initFinalSymbol("Timing", ID.Timing);

  /**
   * ToCharacterCode(string) - converts `string` into a list of corresponding integer character
   * codes.
   *
   * @see <a
   *     href="https://raw.githubusercontent.com/axkr/symja_android_library/master/symja_android_library/doc/functions/ToCharacterCode.md">ToCharacterCode
   *     documentation</a>
   */
  public static final IBuiltInSymbol ToCharacterCode =
      F.initFinalSymbol("ToCharacterCode", ID.ToCharacterCode);

  /**
   * ToExpression("string", form) - converts the `string` given in `form` into an expression.
   *
   * @see <a
   *     href="https://raw.githubusercontent.com/axkr/symja_android_library/master/symja_android_library/doc/functions/ToExpression.md">ToExpression
   *     documentation</a>
   */
  public static final IBuiltInSymbol ToExpression =
      F.initFinalSymbol("ToExpression", ID.ToExpression);

  public static final IBuiltInSymbol ToLowerCase = F.initFinalSymbol("ToLowerCase", ID.ToLowerCase);

  /**
   * ToPolarCoordinates({x, y}) - return the polar coordinates for the cartesian coordinates `{x,
   * y}`.
   *
   * @see <a
   *     href="https://raw.githubusercontent.com/axkr/symja_android_library/master/symja_android_library/doc/functions/ToPolarCoordinates.md">ToPolarCoordinates
   *     documentation</a>
   */
  public static final IBuiltInSymbol ToPolarCoordinates =
      F.initFinalSymbol("ToPolarCoordinates", ID.ToPolarCoordinates);

  public static final IBuiltInSymbol ToRadicals = F.initFinalSymbol("ToRadicals", ID.ToRadicals);

  /**
   * ToString(expr) - converts `expr` into a string.
   *
   * @see <a
   *     href="https://raw.githubusercontent.com/axkr/symja_android_library/master/symja_android_library/doc/functions/ToString.md">ToString
   *     documentation</a>
   */
  public static final IBuiltInSymbol ToString = F.initFinalSymbol("ToString", ID.ToString);

  /**
   * ToUnicode(string) - converts `string` into a string of corresponding unicode character codes.
   *
   * @see <a
   *     href="https://raw.githubusercontent.com/axkr/symja_android_library/master/symja_android_library/doc/functions/ToUnicode.md">ToUnicode
   *     documentation</a>
   */
  public static final IBuiltInSymbol ToUnicode = F.initFinalSymbol("ToUnicode", ID.ToUnicode);

  public static final IBuiltInSymbol ToUpperCase = F.initFinalSymbol("ToUpperCase", ID.ToUpperCase);

  public static final IBuiltInSymbol Today = F.initFinalSymbol("Today", ID.Today);

  /**
   * ToeplitzMatrix(n) - gives a toeplitz matrix with the dimension `n`.
   *
   * @see <a
   *     href="https://raw.githubusercontent.com/axkr/symja_android_library/master/symja_android_library/doc/functions/ToeplitzMatrix.md">ToeplitzMatrix
   *     documentation</a>
   */
  public static final IBuiltInSymbol ToeplitzMatrix =
      F.initFinalSymbol("ToeplitzMatrix", ID.ToeplitzMatrix);

  /**
   * Together(expr) - writes sums of fractions in `expr` together.
   *
   * @see <a
   *     href="https://raw.githubusercontent.com/axkr/symja_android_library/master/symja_android_library/doc/functions/Together.md">Together
   *     documentation</a>
   */
  public static final IBuiltInSymbol Together = F.initFinalSymbol("Together", ID.Together);

  public static final IBuiltInSymbol TooLarge = F.initFinalSymbol("TooLarge", ID.TooLarge);

  public static final IBuiltInSymbol Top = F.initFinalSymbol("Top", ID.Top);

  /**
   * Total(list) - adds all values in `list`.
   *
   * @see <a
   *     href="https://raw.githubusercontent.com/axkr/symja_android_library/master/symja_android_library/doc/functions/Total.md">Total
   *     documentation</a>
   */
  public static final IBuiltInSymbol Total = F.initFinalSymbol("Total", ID.Total);

  /**
   * Tr(matrix) - computes the trace of the `matrix`.
   *
   * @see <a
   *     href="https://raw.githubusercontent.com/axkr/symja_android_library/master/symja_android_library/doc/functions/Tr.md">Tr
   *     documentation</a>
   */
  public static final IBuiltInSymbol Tr = F.initFinalSymbol("Tr", ID.Tr);

  /**
   * Trace(expr) - return the evaluation steps which are used to get the result.
   *
   * @see <a
   *     href="https://raw.githubusercontent.com/axkr/symja_android_library/master/symja_android_library/doc/functions/Trace.md">Trace
   *     documentation</a>
   */
  public static final IBuiltInSymbol Trace = F.initFinalSymbol("Trace", ID.Trace);

  public static final IBuiltInSymbol TraceForm = F.initFinalSymbol("TraceForm", ID.TraceForm);

  public static final IBuiltInSymbol TraditionalForm =
      F.initFinalSymbol("TraditionalForm", ID.TraditionalForm);

  /**
   * Transliterate("string") - try converting the given string to a similar ASCII string
   *
   * @see <a
   *     href="https://raw.githubusercontent.com/axkr/symja_android_library/master/symja_android_library/doc/functions/Transliterate.md">Transliterate
   *     documentation</a>
   */
  public static final IBuiltInSymbol Transliterate =
      F.initFinalSymbol("Transliterate", ID.Transliterate);

  /**
   * Transpose(m) - transposes rows and columns in the matrix `m`.
   *
   * @see <a
   *     href="https://raw.githubusercontent.com/axkr/symja_android_library/master/symja_android_library/doc/functions/Transpose.md">Transpose
   *     documentation</a>
   */
  public static final IBuiltInSymbol Transpose = F.initFinalSymbol("Transpose", ID.Transpose);

  /**
   * TreeForm(expr) - create a tree visualization from the given expression `expr`.
   *
   * @see <a
   *     href="https://raw.githubusercontent.com/axkr/symja_android_library/master/symja_android_library/doc/functions/TreeForm.md">TreeForm
   *     documentation</a>
   */
  public static final IBuiltInSymbol TreeForm = F.initFinalSymbol("TreeForm", ID.TreeForm);

  public static final IBuiltInSymbol Triangle = F.initFinalSymbol("Triangle", ID.Triangle);

  public static final IBuiltInSymbol Trig = F.initFinalSymbol("Trig", ID.Trig);

  /**
   * TrigExpand(expr) - expands out trigonometric expressions in `expr`.
   *
   * @see <a
   *     href="https://raw.githubusercontent.com/axkr/symja_android_library/master/symja_android_library/doc/functions/TrigExpand.md">TrigExpand
   *     documentation</a>
   */
  public static final IBuiltInSymbol TrigExpand = F.initFinalSymbol("TrigExpand", ID.TrigExpand);

  /**
   * TrigReduce(expr) - rewrites products and powers of trigonometric functions in `expr` in terms
   * of trigonometric functions with combined arguments.
   *
   * @see <a
   *     href="https://raw.githubusercontent.com/axkr/symja_android_library/master/symja_android_library/doc/functions/TrigReduce.md">TrigReduce
   *     documentation</a>
   */
  public static final IBuiltInSymbol TrigReduce = F.initFinalSymbol("TrigReduce", ID.TrigReduce);

  /**
   * TrigToExp(expr) - converts trigonometric functions in `expr` to exponentials.
   *
   * @see <a
   *     href="https://raw.githubusercontent.com/axkr/symja_android_library/master/symja_android_library/doc/functions/TrigToExp.md">TrigToExp
   *     documentation</a>
   */
  public static final IBuiltInSymbol TrigToExp = F.initFinalSymbol("TrigToExp", ID.TrigToExp);

  /**
   * True - the constant `True` represents the boolean value **true**
   *
   * @see <a
   *     href="https://raw.githubusercontent.com/axkr/symja_android_library/master/symja_android_library/doc/functions/True.md">True
   *     documentation</a>
   */
  public static final IBuiltInSymbol True = F.initFinalSymbol("True", ID.True);

  /**
   * TrueQ(expr) - returns `True` if and only if `expr` is `True`.
   *
   * @see <a
   *     href="https://raw.githubusercontent.com/axkr/symja_android_library/master/symja_android_library/doc/functions/TrueQ.md">TrueQ
   *     documentation</a>
   */
  public static final IBuiltInSymbol TrueQ = F.initFinalSymbol("TrueQ", ID.TrueQ);

  public static final IBuiltInSymbol Tube = F.initFinalSymbol("Tube", ID.Tube);

  public static final IBuiltInSymbol TukeyWindow = F.initFinalSymbol("TukeyWindow", ID.TukeyWindow);

  /**
   * Tuples(list, n) - creates a list of all `n`-tuples of elements in `list`.
   *
   * @see <a
   *     href="https://raw.githubusercontent.com/axkr/symja_android_library/master/symja_android_library/doc/functions/Tuples.md">Tuples
   *     documentation</a>
   */
  public static final IBuiltInSymbol Tuples = F.initFinalSymbol("Tuples", ID.Tuples);

  public static final IBuiltInSymbol TwoWayRule = F.initFinalSymbol("TwoWayRule", ID.TwoWayRule);

  public static final IBuiltInSymbol URLFetch = F.initFinalSymbol("URLFetch", ID.URLFetch);

  public static final IBuiltInSymbol Undefined = F.initFinalSymbol("Undefined", ID.Undefined);

  public static final IBuiltInSymbol Underoverscript =
      F.initFinalSymbol("Underoverscript", ID.Underoverscript);

  public static final IBuiltInSymbol UndirectedEdge =
      F.initFinalSymbol("UndirectedEdge", ID.UndirectedEdge);

  /**
   * Unequal(x, y) - yields `False` if `x` and `y` are known to be equal, or `True` if `x` and `y`
   * are known to be unequal.
   *
   * @see <a
   *     href="https://raw.githubusercontent.com/axkr/symja_android_library/master/symja_android_library/doc/functions/Unequal.md">Unequal
   *     documentation</a>
   */
  public static final IBuiltInSymbol Unequal = F.initFinalSymbol("Unequal", ID.Unequal);

  /**
   * Unevaluated(expr) - temporarily leaves `expr` in an unevaluated form when it appears as a
   * function argument.
   *
   * @see <a
   *     href="https://raw.githubusercontent.com/axkr/symja_android_library/master/symja_android_library/doc/functions/Unevaluated.md">Unevaluated
   *     documentation</a>
   */
  public static final IBuiltInSymbol Unevaluated = F.initFinalSymbol("Unevaluated", ID.Unevaluated);

  /**
   * UniformDistribution({min, max}) - returns a uniform distribution.
   *
   * @see <a
   *     href="https://raw.githubusercontent.com/axkr/symja_android_library/master/symja_android_library/doc/functions/UniformDistribution.md">UniformDistribution
   *     documentation</a>
   */
  public static final IBuiltInSymbol UniformDistribution =
      F.initFinalSymbol("UniformDistribution", ID.UniformDistribution);

  /**
   * Union(set1, set2) - get the union set from `set1` and `set2`.
   *
   * @see <a
   *     href="https://raw.githubusercontent.com/axkr/symja_android_library/master/symja_android_library/doc/functions/Union.md">Union
   *     documentation</a>
   */
  public static final IBuiltInSymbol Union = F.initFinalSymbol("Union", ID.Union);

  /**
   * Unique(expr) - create a unique symbol of the form `expr$...`.
   *
   * @see <a
   *     href="https://raw.githubusercontent.com/axkr/symja_android_library/master/symja_android_library/doc/functions/Unique.md">Unique
   *     documentation</a>
   */
  public static final IBuiltInSymbol Unique = F.initFinalSymbol("Unique", ID.Unique);

  /**
   * UnitConvert(quantity) - convert the `quantity` to the base unit
   *
   * @see <a
   *     href="https://raw.githubusercontent.com/axkr/symja_android_library/master/symja_android_library/doc/functions/UnitConvert.md">UnitConvert
   *     documentation</a>
   */
  public static final IBuiltInSymbol UnitConvert = F.initFinalSymbol("UnitConvert", ID.UnitConvert);

  /**
   * UnitStep(expr) - returns `0`, if `expr` is less than `0` and returns `1`, if `expr` is greater
   * equal than `0`.
   *
   * @see <a
   *     href="https://raw.githubusercontent.com/axkr/symja_android_library/master/symja_android_library/doc/functions/UnitStep.md">UnitStep
   *     documentation</a>
   */
  public static final IBuiltInSymbol UnitStep = F.initFinalSymbol("UnitStep", ID.UnitStep);

  public static final IBuiltInSymbol UnitTriangle =
      F.initFinalSymbol("UnitTriangle", ID.UnitTriangle);

  /**
   * UnitVector(position) - returns a unit vector with element `1` at the given `position`.
   *
   * @see <a
   *     href="https://raw.githubusercontent.com/axkr/symja_android_library/master/symja_android_library/doc/functions/UnitVector.md">UnitVector
   *     documentation</a>
   */
  public static final IBuiltInSymbol UnitVector = F.initFinalSymbol("UnitVector", ID.UnitVector);

  public static final IBuiltInSymbol UnitaryMatrixQ =
      F.initFinalSymbol("UnitaryMatrixQ", ID.UnitaryMatrixQ);

  /**
   * Unitize(expr) - maps a non-zero `expr` to `1`, and a zero `expr` to `0`.
   *
   * @see <a
   *     href="https://raw.githubusercontent.com/axkr/symja_android_library/master/symja_android_library/doc/functions/Unitize.md">Unitize
   *     documentation</a>
   */
  public static final IBuiltInSymbol Unitize = F.initFinalSymbol("Unitize", ID.Unitize);

  public static final IBuiltInSymbol Unknown = F.initFinalSymbol("Unknown", ID.Unknown);

  public static final IBuiltInSymbol Unprotect = F.initFinalSymbol("Unprotect", ID.Unprotect);

  /**
   * UnsameQ(x, y) - returns `True` if `x` and `y` are not structurally identical.
   *
   * @see <a
   *     href="https://raw.githubusercontent.com/axkr/symja_android_library/master/symja_android_library/doc/functions/UnsameQ.md">UnsameQ
   *     documentation</a>
   */
  public static final IBuiltInSymbol UnsameQ = F.initFinalSymbol("UnsameQ", ID.UnsameQ);

  /**
   * Unset(expr) - removes any definitions belonging to the left-hand-side `expr`.
   *
   * @see <a
   *     href="https://raw.githubusercontent.com/axkr/symja_android_library/master/symja_android_library/doc/functions/Unset.md">Unset
   *     documentation</a>
   */
  public static final IBuiltInSymbol Unset = F.initFinalSymbol("Unset", ID.Unset);

  public static final IBuiltInSymbol UpSet = F.initFinalSymbol("UpSet", ID.UpSet);

  public static final IBuiltInSymbol UpSetDelayed =
      F.initFinalSymbol("UpSetDelayed", ID.UpSetDelayed);

  public static final IBuiltInSymbol UpTo = F.initFinalSymbol("UpTo", ID.UpTo);

  /**
   * UpValues(symbol) - prints the up-value rules associated with `symbol`.
   *
   * @see <a
   *     href="https://raw.githubusercontent.com/axkr/symja_android_library/master/symja_android_library/doc/functions/UpValues.md">UpValues
   *     documentation</a>
   */
  public static final IBuiltInSymbol UpValues = F.initFinalSymbol("UpValues", ID.UpValues);

  /**
   * UpperCaseQ(str) - is `True` if the given `str` is a string which only contains upper case
   * characters.
   *
   * @see <a
   *     href="https://raw.githubusercontent.com/axkr/symja_android_library/master/symja_android_library/doc/functions/UpperCaseQ.md">UpperCaseQ
   *     documentation</a>
   */
  public static final IBuiltInSymbol UpperCaseQ = F.initFinalSymbol("UpperCaseQ", ID.UpperCaseQ);

  /**
   * UpperTriangularize(matrix) - create a upper triangular matrix from the given `matrix`.
   *
   * @see <a
   *     href="https://raw.githubusercontent.com/axkr/symja_android_library/master/symja_android_library/doc/functions/UpperTriangularize.md">UpperTriangularize
   *     documentation</a>
   */
  public static final IBuiltInSymbol UpperTriangularize =
      F.initFinalSymbol("UpperTriangularize", ID.UpperTriangularize);

  public static final IBuiltInSymbol UseTypeChecking =
      F.initFinalSymbol("UseTypeChecking", ID.UseTypeChecking);

  /**
   * ValueQ(expr) - returns `True` if and only if `expr` is defined.
   *
   * @see <a
   *     href="https://raw.githubusercontent.com/axkr/symja_android_library/master/symja_android_library/doc/functions/ValueQ.md">ValueQ
   *     documentation</a>
   */
  public static final IBuiltInSymbol ValueQ = F.initFinalSymbol("ValueQ", ID.ValueQ);

  /**
   * Values(association) - return a list of values of the `association`.
   *
   * @see <a
   *     href="https://raw.githubusercontent.com/axkr/symja_android_library/master/symja_android_library/doc/functions/Values.md">Values
   *     documentation</a>
   */
  public static final IBuiltInSymbol Values = F.initFinalSymbol("Values", ID.Values);

  /**
   * VandermondeMatrix(n) - gives the Vandermonde matrix with `n` rows and columns.
   *
   * @see <a
   *     href="https://raw.githubusercontent.com/axkr/symja_android_library/master/symja_android_library/doc/functions/VandermondeMatrix.md">VandermondeMatrix
   *     documentation</a>
   */
  public static final IBuiltInSymbol VandermondeMatrix =
      F.initFinalSymbol("VandermondeMatrix", ID.VandermondeMatrix);

  public static final IBuiltInSymbol Variable = F.initFinalSymbol("Variable", ID.Variable);

  /**
   * Variables(expr) - gives a list of the variables that appear in the polynomial `expr`.
   *
   * @see <a
   *     href="https://raw.githubusercontent.com/axkr/symja_android_library/master/symja_android_library/doc/functions/Variables.md">Variables
   *     documentation</a>
   */
  public static final IBuiltInSymbol Variables = F.initFinalSymbol("Variables", ID.Variables);

  /**
   * Variance(list) - computes the variance of `list`. `list` may consist of numerical values or
   * symbols. Numerical values may be real or complex.
   *
   * @see <a
   *     href="https://raw.githubusercontent.com/axkr/symja_android_library/master/symja_android_library/doc/functions/Variance.md">Variance
   *     documentation</a>
   */
  public static final IBuiltInSymbol Variance = F.initFinalSymbol("Variance", ID.Variance);

  /**
   * VectorAngle(u, v) - gives the angles between vectors `u` and `v`
   *
   * @see <a
   *     href="https://raw.githubusercontent.com/axkr/symja_android_library/master/symja_android_library/doc/functions/VectorAngle.md">VectorAngle
   *     documentation</a>
   */
  public static final IBuiltInSymbol VectorAngle = F.initFinalSymbol("VectorAngle", ID.VectorAngle);

  /**
   * VectorQ(v) - returns `True` if `v` is a list of elements which are not themselves lists.
   *
   * @see <a
   *     href="https://raw.githubusercontent.com/axkr/symja_android_library/master/symja_android_library/doc/functions/VectorQ.md">VectorQ
   *     documentation</a>
   */
  public static final IBuiltInSymbol VectorQ = F.initFinalSymbol("VectorQ", ID.VectorQ);

  public static final IBuiltInSymbol Vectors = F.initFinalSymbol("Vectors", ID.Vectors);

  /**
   * Verbatim(expr) - prevents pattern constructs in `expr` from taking effect, allowing them to
   * match themselves.
   *
   * @see <a
   *     href="https://raw.githubusercontent.com/axkr/symja_android_library/master/symja_android_library/doc/functions/Verbatim.md">Verbatim
   *     documentation</a>
   */
  public static final IBuiltInSymbol Verbatim = F.initFinalSymbol("Verbatim", ID.Verbatim);

  /**
   * VerificationTest(test-expr) - create a `TestResultObject` by testing if `test-expr` evaluates
   * to `True`.
   *
   * @see <a
   *     href="https://raw.githubusercontent.com/axkr/symja_android_library/master/symja_android_library/doc/functions/VerificationTest.md">VerificationTest
   *     documentation</a>
   */
  public static final IBuiltInSymbol VerificationTest =
      F.initFinalSymbol("VerificationTest", ID.VerificationTest);

  /**
   * VertexEccentricity(graph, vertex) - compute the eccentricity of `vertex` in the `graph`. It's
   * the length of the longest shortest path from the `vertex` to every other vertex in the `graph`.
   *
   * @see <a
   *     href="https://raw.githubusercontent.com/axkr/symja_android_library/master/symja_android_library/doc/functions/VertexEccentricity.md">VertexEccentricity
   *     documentation</a>
   */
  public static final IBuiltInSymbol VertexEccentricity =
      F.initFinalSymbol("VertexEccentricity", ID.VertexEccentricity);

  public static final IBuiltInSymbol VertexLabels =
      F.initFinalSymbol("VertexLabels", ID.VertexLabels);

  /**
   * VertexList(graph) - convert the `graph` into a list of vertices.
   *
   * @see <a
   *     href="https://raw.githubusercontent.com/axkr/symja_android_library/master/symja_android_library/doc/functions/VertexList.md">VertexList
   *     documentation</a>
   */
  public static final IBuiltInSymbol VertexList = F.initFinalSymbol("VertexList", ID.VertexList);

  /**
   * VertexQ(graph, vertex) - test if `vertex` is a vertex in the `graph` object.
   *
   * @see <a
   *     href="https://raw.githubusercontent.com/axkr/symja_android_library/master/symja_android_library/doc/functions/VertexQ.md">VertexQ
   *     documentation</a>
   */
  public static final IBuiltInSymbol VertexQ = F.initFinalSymbol("VertexQ", ID.VertexQ);

  public static final IBuiltInSymbol VertexShapeFunction =
      F.initFinalSymbol("VertexShapeFunction", ID.VertexShapeFunction);

  public static final IBuiltInSymbol VertexSize = F.initFinalSymbol("VertexSize", ID.VertexSize);

  public static final IBuiltInSymbol VertexStyle = F.initFinalSymbol("VertexStyle", ID.VertexStyle);

  public static final IBuiltInSymbol ViewPoint = F.initFinalSymbol("ViewPoint", ID.ViewPoint);

  public static final IBuiltInSymbol Volume = F.initFinalSymbol("Volume", ID.Volume);

  /**
   * WeibullDistribution(a, b) - returns a Weibull distribution.
   *
   * @see <a
   *     href="https://raw.githubusercontent.com/axkr/symja_android_library/master/symja_android_library/doc/functions/WeibullDistribution.md">WeibullDistribution
   *     documentation</a>
   */
  public static final IBuiltInSymbol WeibullDistribution =
      F.initFinalSymbol("WeibullDistribution", ID.WeibullDistribution);

  public static final IBuiltInSymbol WeierstrassHalfPeriods =
      F.initFinalSymbol("WeierstrassHalfPeriods", ID.WeierstrassHalfPeriods);

  public static final IBuiltInSymbol WeierstrassInvariants =
      F.initFinalSymbol("WeierstrassInvariants", ID.WeierstrassInvariants);

  /**
   * WeierstrassP(expr, {n1, n2}) - Weierstrass elliptic function.
   *
   * @see <a
   *     href="https://raw.githubusercontent.com/axkr/symja_android_library/master/symja_android_library/doc/functions/WeierstrassP.md">WeierstrassP
   *     documentation</a>
   */
  public static final IBuiltInSymbol WeierstrassP =
      F.initFinalSymbol("WeierstrassP", ID.WeierstrassP);

  public static final IBuiltInSymbol WeierstrassPPrime =
      F.initFinalSymbol("WeierstrassPPrime", ID.WeierstrassPPrime);

  /**
   * WeightedAdjacencyMatrix(graph) - convert the `graph` into a weighted adjacency matrix in sparse
   * array format.
   *
   * @see <a
   *     href="https://raw.githubusercontent.com/axkr/symja_android_library/master/symja_android_library/doc/functions/WeightedAdjacencyMatrix.md">WeightedAdjacencyMatrix
   *     documentation</a>
   */
  public static final IBuiltInSymbol WeightedAdjacencyMatrix =
      F.initFinalSymbol("WeightedAdjacencyMatrix", ID.WeightedAdjacencyMatrix);

  public static final IBuiltInSymbol WeightedData =
      F.initFinalSymbol("WeightedData", ID.WeightedData);

  /**
   * WeightedGraphQ(expr) - test if `expr` is an explicit weighted graph object.
   *
   * @see <a
   *     href="https://raw.githubusercontent.com/axkr/symja_android_library/master/symja_android_library/doc/functions/WeightedGraphQ.md">WeightedGraphQ
   *     documentation</a>
   */
  public static final IBuiltInSymbol WeightedGraphQ =
      F.initFinalSymbol("WeightedGraphQ", ID.WeightedGraphQ);

  /**
   * Which(cond1, expr1, cond2, expr2, ...) - yields `expr1` if `cond1` evaluates to `True`, `expr2`
   * if `cond2` evaluates to `True`, etc.
   *
   * @see <a
   *     href="https://raw.githubusercontent.com/axkr/symja_android_library/master/symja_android_library/doc/functions/Which.md">Which
   *     documentation</a>
   */
  public static final IBuiltInSymbol Which = F.initFinalSymbol("Which", ID.Which);

  /**
   * While(test, body) - evaluates `body` as long as test evaluates to `True`.
   *
   * @see <a
   *     href="https://raw.githubusercontent.com/axkr/symja_android_library/master/symja_android_library/doc/functions/While.md">While
   *     documentation</a>
   */
  public static final IBuiltInSymbol While = F.initFinalSymbol("While", ID.While);

  public static final IBuiltInSymbol White = F.initFinalSymbol("White", ID.White);

  /**
   * Whitespace - represents a sequence of whitespace characters.
   *
   * @see <a
   *     href="https://raw.githubusercontent.com/axkr/symja_android_library/master/symja_android_library/doc/functions/Whitespace.md">Whitespace
   *     documentation</a>
   */
  public static final IBuiltInSymbol Whitespace = F.initFinalSymbol("Whitespace", ID.Whitespace);

  /**
   * WhitespaceCharacter - represents a single whitespace character.
   *
   * @see <a
   *     href="https://raw.githubusercontent.com/axkr/symja_android_library/master/symja_android_library/doc/functions/WhitespaceCharacter.md">WhitespaceCharacter
   *     documentation</a>
   */
  public static final IBuiltInSymbol WhitespaceCharacter =
      F.initFinalSymbol("WhitespaceCharacter", ID.WhitespaceCharacter);

  public static final IBuiltInSymbol WhittakerM = F.initFinalSymbol("WhittakerM", ID.WhittakerM);

  public static final IBuiltInSymbol WhittakerW = F.initFinalSymbol("WhittakerW", ID.WhittakerW);

  /**
   * With({list_of_local_variables}, expr ) - evaluates `expr` for the `list_of_local_variables` by
   * replacing the local variables in `expr`.
   *
   * @see <a
   *     href="https://raw.githubusercontent.com/axkr/symja_android_library/master/symja_android_library/doc/functions/With.md">With
   *     documentation</a>
   */
  public static final IBuiltInSymbol With = F.initFinalSymbol("With", ID.With);

  public static final IBuiltInSymbol Word = F.initFinalSymbol("Word", ID.Word);

  /**
   * WordBoundary - represents the boundary between words.
   *
   * @see <a
   *     href="https://raw.githubusercontent.com/axkr/symja_android_library/master/symja_android_library/doc/functions/WordBoundary.md">WordBoundary
   *     documentation</a>
   */
  public static final IBuiltInSymbol WordBoundary =
      F.initFinalSymbol("WordBoundary", ID.WordBoundary);

  /**
   * WordCharacter] - represents a single letter or digit character.
   *
   * @see <a
   *     href="https://raw.githubusercontent.com/axkr/symja_android_library/master/symja_android_library/doc/functions/WordCharacter.md">WordCharacter
   *     documentation</a>
   */
  public static final IBuiltInSymbol WordCharacter =
      F.initFinalSymbol("WordCharacter", ID.WordCharacter);

  public static final IBuiltInSymbol WordSeparators =
      F.initFinalSymbol("WordSeparators", ID.WordSeparators);

  public static final IBuiltInSymbol Write = F.initFinalSymbol("Write", ID.Write);

  public static final IBuiltInSymbol WriteString = F.initFinalSymbol("WriteString", ID.WriteString);

  /**
   * Xor(arg1, arg2, ...) - Logical XOR (exclusive OR) function. Returns `True` if an odd number of
   * the arguments are `True` and the rest are `False`. Returns `False` if an even number of the
   * arguments are `True` and the rest are `False`.
   *
   * @see <a
   *     href="https://raw.githubusercontent.com/axkr/symja_android_library/master/symja_android_library/doc/functions/Xor.md">Xor
   *     documentation</a>
   */
  public static final IBuiltInSymbol Xor = F.initFinalSymbol("Xor", ID.Xor);

  public static final IBuiltInSymbol Yellow = F.initFinalSymbol("Yellow", ID.Yellow);

  /**
   * YuleDissimilarity(u, v) - returns the Yule dissimilarity between the two boolean 1-D lists `u`
   * and `v`, which is defined as `R / (c_tt * c_ff + R / 2)` where `n` is `len(u)`, `c_ij` is the
   * number of occurrences of `u(k)=i` and `v(k)=j` for `k<n`, and `R = 2 * c_tf * c_ft`.
   *
   * @see <a
   *     href="https://raw.githubusercontent.com/axkr/symja_android_library/master/symja_android_library/doc/functions/YuleDissimilarity.md">YuleDissimilarity
   *     documentation</a>
   */
  public static final IBuiltInSymbol YuleDissimilarity =
      F.initFinalSymbol("YuleDissimilarity", ID.YuleDissimilarity);

  public static final IBuiltInSymbol ZeroSymmetric =
      F.initFinalSymbol("ZeroSymmetric", ID.ZeroSymmetric);

  public static final IBuiltInSymbol ZeroTest = F.initFinalSymbol("ZeroTest", ID.ZeroTest);

  /**
   * Zeta(z) - returns the Riemann zeta function of `z`.
   *
   * @see <a
   *     href="https://raw.githubusercontent.com/axkr/symja_android_library/master/symja_android_library/doc/functions/Zeta.md">Zeta
   *     documentation</a>
   */
  public static final IBuiltInSymbol Zeta = F.initFinalSymbol("Zeta", ID.Zeta);

  public static final ISymbol $RealVector =
      initFinalHiddenSymbol(FEConfig.PARSER_USE_LOWERCASE_SYMBOLS ? "$realvector" : "$RealVector");
  public static final ISymbol $RealMatrix =
      initFinalHiddenSymbol(FEConfig.PARSER_USE_LOWERCASE_SYMBOLS ? "$realmatrix" : "$RealMatrix");

  /** Used to represent a formal parameter <code>a</code> that will never be assigned a value. */
  public static final ISymbol a = initFinalHiddenSymbol("a");
  /** Used to represent a formal parameter <code>b</code> that will never be assigned a value. */
  public static final ISymbol b = initFinalHiddenSymbol("b");
  /** Used to represent a formal parameter <code>c</code> that will never be assigned a value. */
  public static final ISymbol c = initFinalHiddenSymbol("c");
  /** Used to represent a formal parameter <code>d</code> that will never be assigned a value. */
  public static final ISymbol d = initFinalHiddenSymbol("d");
  /** Used to represent a formal parameter <code>e</code> that will never be assigned a value. */
  public static final ISymbol e = initFinalHiddenSymbol("e");
  /** Used to represent a formal parameter <code>f</code> that will never be assigned a value. */
  public static final ISymbol f = initFinalHiddenSymbol("f");
  /** Used to represent a formal parameter <code>g</code> that will never be assigned a value. */
  public static final ISymbol g = initFinalHiddenSymbol("g");
  /** Used to represent a formal parameter <code>h</code> that will never be assigned a value. */
  public static final ISymbol h = initFinalHiddenSymbol("h");
  /** Used to represent a formal parameter <code>i</code> that will never be assigned a value. */
  public static final ISymbol i = initFinalHiddenSymbol("i");
  /** Used to represent a formal parameter <code>j</code> that will never be assigned a value. */
  public static final ISymbol j = initFinalHiddenSymbol("j");
  /** Used to represent a formal parameter <code>k</code> that will never be assigned a value. */
  public static final ISymbol k = initFinalHiddenSymbol("k");
  /** Used to represent a formal parameter <code>l</code> that will never be assigned a value. */
  public static final ISymbol l = initFinalHiddenSymbol("l");
  /** Used to represent a formal parameter <code>m</code> that will never be assigned a value. */
  public static final ISymbol m = initFinalHiddenSymbol("m");
  /** Used to represent a formal parameter <code>n</code> that will never be assigned a value. */
  public static final ISymbol n = initFinalHiddenSymbol("n");
  /** Used to represent a formal parameter <code>o</code> that will never be assigned a value. */
  public static final ISymbol o = initFinalHiddenSymbol("o");
  /** Used to represent a formal parameter <code>p</code> that will never be assigned a value. */
  public static final ISymbol p = initFinalHiddenSymbol("p");
  /** Used to represent a formal parameter <code>q</code> that will never be assigned a value. */
  public static final ISymbol q = initFinalHiddenSymbol("q");
  /** Used to represent a formal parameter <code>r</code> that will never be assigned a value. */
  public static final ISymbol r = initFinalHiddenSymbol("r");
  /** Used to represent a formal parameter <code>s</code> that will never be assigned a value. */
  public static final ISymbol s = initFinalHiddenSymbol("s");
  /** Used to represent a formal parameter <code>t</code> that will never be assigned a value. */
  public static final ISymbol t = initFinalHiddenSymbol("t");
  /** Used to represent a formal parameter <code>u</code> that will never be assigned a value. */
  public static final ISymbol u = initFinalHiddenSymbol("u");
  /** Used to represent a formal parameter <code>v</code> that will never be assigned a value. */
  public static final ISymbol v = initFinalHiddenSymbol("v");
  /** Used to represent a formal parameter <code>w</code> that will never be assigned a value. */
  public static final ISymbol w = initFinalHiddenSymbol("w");
  /** Used to represent a formal parameter <code>x</code> that will never be assigned a value. */
  public static final ISymbol x = initFinalHiddenSymbol("x");
  /** Used to represent a formal parameter <code>y</code> that will never be assigned a value. */
  public static final ISymbol y = initFinalHiddenSymbol("y");
  /** Used to represent a formal parameter <code>z</code> that will never be assigned a value. */
  public static final ISymbol z = initFinalHiddenSymbol("z");

  public static final ISymbol ASymbol = initFinalHiddenSymbol("A");
  public static final ISymbol BSymbol = initFinalHiddenSymbol("B");
  public static final ISymbol CSymbol =
      initFinalHiddenSymbol("C"); // don't use constant BuiltinSymbol 'C' here
  public static final ISymbol FSymbol = initFinalHiddenSymbol("F");
  public static final ISymbol GSymbol = initFinalHiddenSymbol("G");
  public static final ISymbol PSymbol = initFinalHiddenSymbol("P");
  public static final ISymbol QSymbol = initFinalHiddenSymbol("Q");

  /**
   * Used to represent a formal parameter <code>LHS_HEAD</code> that will never be assigned a value.
   * Used for setting the left-hand-side in pattern-matching for <code>OptionValue(...)</code>
   */
  public static final ISymbol LHS_HEAD = initFinalHiddenSymbol("LHSHead");

  /**
   * Convert the symbolName to lowercase (if <code>Config.PARSER_USE_LOWERCASE_SYMBOLS</code> is
   * set) and insert a new Symbol in the <code>PREDEFINED_SYMBOLS_MAP</code>. The symbol is created
   * using the given upper case string to use it as associated class name in package
   * org.matheclipse.core.reflection.system.
   *
   * @param symbolName the predefined symbol name in upper-case form
   * @param ordinal
   * @return
   */
  public static IBuiltInSymbol initFinalSymbol(final String symbolName, int ordinal) {
    String str;
    if (FEConfig.PARSER_USE_LOWERCASE_SYMBOLS) {
      str = (symbolName.length() == 1) ? symbolName : symbolName.toLowerCase();
    } else {
      str = symbolName;
    }
    final IBuiltInSymbol temp = new BuiltInSymbol(str, ordinal);
    BUILT_IN_SYMBOLS[ordinal] = temp;
    org.matheclipse.core.expression.Context.SYSTEM.put(str, temp);
    GLOBAL_IDS_MAP.put(temp, (short) ordinal);
    return temp;
  }

  /**
   * Convert the symbolName to lowercase (if <code>Config.PARSER_USE_LOWERCASE_SYMBOLS</code> is
   * set) and insert a new Symbol in the <code>PREDEFINED_SYMBOLS_MAP</code>. The symbol is created
   * using the given upper case string to use it as associated class name in package
   * org.matheclipse.core.reflection.system.
   *
   * @param symbolName the predefined symbol name in upper-case form
   * @return
   */
  public static ISymbol initFinalHiddenSymbol(final String symbolName) {
    final ISymbol symbol = new Symbol(symbolName, org.matheclipse.core.expression.Context.DUMMY);
    // TODO make this a real protected symbol
    //    symbol.setAttributes(ISymbol.PROTECTED);
    HIDDEN_SYMBOLS_MAP.put(symbolName, symbol);
    return symbol;
  }

  /**
   * Return the predefined expression corresponding to the <code>id</code> from the internal table
   * of built-in symbols {@link #BUILT_IN_SYMBOLS} or from the internal table of predefined constant
   * expressions {@link #COMMON_IDS}.
   *
   * @param id
   * @return
   */
  public static IExpr exprID(short id) {
    if (id >= EXPRID_MAX_BUILTIN_LENGTH) {
      return COMMON_IDS[id - EXPRID_MAX_BUILTIN_LENGTH];
    }
    return BUILT_IN_SYMBOLS[id];
  }

  public static IExpr exprID(IExpr expr) {
    Short id = S.GLOBAL_IDS_MAP.get(expr);
    if (id != null) {
      return new ExprID(id);
    }
    return expr;
  }

  /**
   * Is the symbol <code>domain</code> one of the following predefined domain symbols: <code>
   * Algebraics, Booleans, Complexes, Integers, Primes, Rationals, Reals</code>
   *
   * @param domain the symbol which can represent a predefined domain
   * @return
   */
  public static boolean isDomain(ISymbol domain) {
    return domain == Algebraics
        || domain == Booleans
        || domain == Complexes
        || domain == Integers
        || domain == Primes
        || domain == Rationals
        || domain == Reals;
  }
}<|MERGE_RESOLUTION|>--- conflicted
+++ resolved
@@ -29,13 +29,8 @@
    * the internal table of predefined constant expressions {@link #COMMON_IDS} mapped to the
    * corresponding expressions.
    */
-<<<<<<< HEAD
-  public static final Map<IExpr, Short> GLOBAL_IDS_MAP =
+  static final Map<IExpr, Short> GLOBAL_IDS_MAP =
       new HashMap<>((EXPRID_MAX_BUILTIN_LENGTH + 1000) * 4 / 3 + 1);
-=======
-  static final Object2ShortOpenHashMap<IExpr> GLOBAL_IDS_MAP =
-      new Object2ShortOpenHashMap<IExpr>(EXPRID_MAX_BUILTIN_LENGTH + 1000);
->>>>>>> adee254f
 
   static final Map<String, ISymbol> HIDDEN_SYMBOLS_MAP =
       Config.TRIE_STRING2SYMBOL_BUILDER.withMatch(TrieMatch.EXACT).build(); // Tries.forStrings();
