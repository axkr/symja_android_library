--- conflicted
+++ resolved
@@ -498,39 +498,15 @@
     int size = size();
     byte attributeFlags = (byte) 0;
 
-<<<<<<< HEAD
-    Short exprIDObj = S.GLOBAL_IDS_MAP.get(head());
-    if (exprIDObj != null) {
-      short exprID = exprIDObj;
-      // short exprID = temp.getExprID();
-      if (exprID <= Short.MAX_VALUE) {
-        int exprIDSize = 1;
-        short[] exprIDArray = new short[size];
-        exprIDArray[0] = exprID;
-        for (int i = 1; i < size; i++) {
-          exprIDObj = S.GLOBAL_IDS_MAP.get(get(i));
-          if (exprIDObj == null) {
-            break;
-          }
-          exprID = exprIDObj;
-          // exprID = temp.getExprID();
-          if (exprID <= Short.MAX_VALUE) {
-            exprIDArray[i] = exprID;
-            exprIDSize++;
-          } else {
-            break;
-          }
-=======
-    short exprID = S.GLOBAL_IDS_MAP.getShort(head());
-    if (exprID >= 0) {
+    Short exprID = S.GLOBAL_IDS_MAP.get(head());
+    if (exprID != null) {
       int exprIDSize = 1;
       short[] exprIDArray = new short[size];
       exprIDArray[0] = exprID;
       for (int i = 1; i < size; i++) {
-        exprID = S.GLOBAL_IDS_MAP.getShort(get(i));
-        if (exprID < 0) {
+        exprID = S.GLOBAL_IDS_MAP.get(get(i));
+        if (exprID == null) {
           break;
->>>>>>> adee254f
         }
         exprIDArray[i] = exprID;
         exprIDSize++;
