package org.matheclipse.io.system;

import org.matheclipse.io.form.mathml.MathMLPresentationTestCase;
import org.matheclipse.io.form.tex.BasicTeXTestCase;
import org.matheclipse.io.form.tex.TeXConverterTestCase;
import org.matheclipse.io.test.eval.EvalDoubleCallbackTestCase;

import junit.framework.Test;
import junit.framework.TestCase;
import junit.framework.TestSuite;

/** General test suite. Starts all other tests. */
public class CompleteTestSuite extends TestCase {

  public CompleteTestSuite(String name) {
    super(name);
  }

  /**
   * A unit test suite
   *
   * @return The test suite
   */
  public static Test suite() {
    TestSuite suite = new TestSuite();
    
    suite.addTestSuite(ConstantTest.class);
    suite.addTestSuite(NumberTheoryTestCase.class);
    suite.addTestSuite(ASCIIPrintTest.class);
    suite.addTestSuite(SVGGraphicsTestCase.class);
    suite.addTestSuite(Graphics3DTestCase.class);
    suite.addTestSuite(SymjifyTestCase.class);

    suite.addTestSuite(BasicPatternPropertiesTestCase.class);
    suite.addTestSuite(CompareToTestCase.class);
    suite.addTestSuite(Java8TestCase.class);
    suite.addTestSuite(PatternMatchingTestCase.class);
    suite.addTestSuite(CombinatoricTestCase.class);

    suite.addTestSuite(MathMLPresentationTestCase.class);
    suite.addTestSuite(BasicTeXTestCase.class);
    suite.addTestSuite(TeXConverterTestCase.class);

//    suite.addTestSuite(LastCalculationsHistoryTest.class);
    suite.addTestSuite(ExpandTestCase.class);

    suite.addTestSuite(OpenFixedSizeMapTest.class);
    suite.addTestSuite(NumberTest.class);
    suite.addTestSuite(JavaFormTestCase.class);

    suite.addTestSuite(MainTestCase.class);
    suite.addTestSuite(LowercaseTestCase.class);
    suite.addTestSuite(RubiIntegrationTest.class);
    suite.addTestSuite(DistributionTest.class);
    suite.addTestSuite(SeriesTest.class);
    suite.addTestSuite(SerializableTest.class);
    suite.addTestSuite(PatternsTest.class);

    suite.addTestSuite(EvalDoubleCallbackTestCase.class);
    suite.addTestSuite(ExprEvaluatorTest.class);

    // suite.addTestSuite(ConsoleTestCase.class);
    suite.addTestSuite(AssumptionTestCase.class);
    suite.addTestSuite(WXFTestCase.class);
    suite.addTestSuite(IntegerTestCase.class);
    suite.addTestSuite(FractionTestCase.class);

    suite.addTestSuite(AssociationTest.class);
    suite.addTestSuite(SparseArrayTest.class);
    suite.addTestSuite(NumericArrayTest.class);
    suite.addTestSuite(StringFunctionsTest.class);
    suite.addTestSuite(CompilerFunctionsTest.class);
    suite.addTestSuite(SolveTest.class);
    suite.addTestSuite(MMAFormTestCase.class);
    suite.addTestSuite(JShellExampleTestCase.class);
<<<<<<< HEAD
    suite.addTestSuite(ExportImportFunctionsTest.class);
=======
    suite.addTestSuite(TensorTest.class);
    suite.addTestSuite(GraphicsTest.class);
>>>>>>> 6a0205d5
    // suite.addTestSuite(ArchUnitTests.class);

    return suite;
  }

  /**
   * Run all tests in a swing GUI
   *
   * @param args Description of Parameter
   */
  // public static void main(String args[]) {
  // junit.swingui.TestRunner.run(CompleteTestSuite.class);
  // }
}<|MERGE_RESOLUTION|>--- conflicted
+++ resolved
@@ -73,12 +73,8 @@
     suite.addTestSuite(SolveTest.class);
     suite.addTestSuite(MMAFormTestCase.class);
     suite.addTestSuite(JShellExampleTestCase.class);
-<<<<<<< HEAD
-    suite.addTestSuite(ExportImportFunctionsTest.class);
-=======
     suite.addTestSuite(TensorTest.class);
     suite.addTestSuite(GraphicsTest.class);
->>>>>>> 6a0205d5
     // suite.addTestSuite(ArchUnitTests.class);
 
     return suite;
