--- conflicted
+++ resolved
@@ -468,11 +468,7 @@
 				<plugin>
 					<groupId>org.apache.maven.plugins</groupId>
 					<artifactId>maven-surefire-plugin</artifactId>
-<<<<<<< HEAD
-					<version>3.0.0-M5</version>
-=======
 					<version>2.12.4</version>
->>>>>>> bf59f034
 				</plugin>
 
 				<plugin>
